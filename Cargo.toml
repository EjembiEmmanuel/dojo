[workspace]
resolver = "2"

members = [
    "bin/dojo-language-server",
    "bin/katana",
    "bin/saya",
    "bin/scheduler",
    "bin/sozo",
    "bin/torii",
    "crates/benches",
    "crates/common",
    "crates/dojo-bindgen",
    "crates/dojo-core",
    "crates/dojo-lang",
    "crates/dojo-test-utils",
    "crates/dojo-types",
    "crates/dojo-world",
    "crates/dojo-world/abigen",
    "crates/katana/core",
    "crates/katana/executor",
    "crates/katana/primitives",
    "crates/katana/rpc/rpc",
    "crates/katana/rpc/rpc-api",
    "crates/katana/rpc/rpc-types",
    "crates/katana/rpc/rpc-types-builder",
    "crates/katana/runner",
    "crates/katana/runner/runner-macro",
    "crates/katana/storage/codecs",
    "crates/katana/storage/codecs/derive",
    "crates/katana/storage/db",
    "crates/katana/storage/provider",
    "crates/katana/tasks",
    "crates/metrics",
    "crates/saya/core",
    "crates/saya/provider",
    "crates/sozo/signers",
    "crates/torii/client",
    "crates/torii/server",
    "crates/torii/types-test",
    "examples/spawn-and-move",
]

[workspace.package]
edition = "2021"
license = "Apache-2.0"
license-file = "LICENSE"
repository = "https://github.com/dojoengine/dojo/"
<<<<<<< HEAD
version = "0.7.1"
=======
version = "0.7.2"
>>>>>>> 8a5902b0

[profile.performance]
codegen-units = 1
incremental = false
inherits = "release"
lto = "fat"

[workspace.dependencies]
cainome = { git = "https://github.com/cartridge-gg/cainome", rev = "ec18eea5", features = [ "abigen-rs" ] }
common = { path = "crates/common" }

# metrics
dojo-metrics = { path = "crates/metrics" }

# dojo-lang
dojo-bindgen = { path = "crates/dojo-bindgen" }
dojo-core = { path = "crates/dojo-core" }
dojo-lang = { path = "crates/dojo-lang" }
dojo-test-utils = { path = "crates/dojo-test-utils" }
dojo-types = { path = "crates/dojo-types" }
dojo-world = { path = "crates/dojo-world" }

# dojo-world
topological-sort = "0.2"

# katana
katana-cairo = { path = "crates/katana/cairo" }
katana-codecs = { path = "crates/katana/storage/codecs" }
katana-codecs-derive = { path = "crates/katana/storage/codecs/derive" }
katana-core = { path = "crates/katana/core", default-features = false }
katana-db = { path = "crates/katana/storage/db" }
katana-executor = { path = "crates/katana/executor", default-features = false }
katana-primitives = { path = "crates/katana/primitives" }
katana-provider = { path = "crates/katana/storage/provider" }
katana-rpc = { path = "crates/katana/rpc/rpc" }
katana-rpc-api = { path = "crates/katana/rpc/rpc-api" }
katana-rpc-types = { path = "crates/katana/rpc/rpc-types" }
katana-rpc-types-builder = { path = "crates/katana/rpc/rpc-types-builder" }
katana-runner = { path = "crates/katana/runner" }
katana-tasks = { path = "crates/katana/tasks" }

# torii
torii-client = { path = "crates/torii/client" }
torii-core = { path = "crates/torii/core" }
torii-graphql = { path = "crates/torii/graphql" }
torii-grpc = { path = "crates/torii/grpc" }
torii-relay = { path = "crates/torii/libp2p" }
torii-server = { path = "crates/torii/server" }

# saya
saya-core = { path = "crates/saya/core" }
saya-provider = { path = "crates/saya/provider" }

# sozo
sozo-ops = { path = "crates/sozo/ops" }
sozo-signers = { path = "crates/sozo/signers" }

anyhow = "1.0.80"
assert_fs = "1.1"
assert_matches = "1.5.0"
async-trait = "0.1.77"
auto_impl = "1.2.0"
base64 = "0.21.2"
bytes = "1.6"
cairo-lang-compiler = { git = "https://github.com/starkware-libs/cairo", rev = "d9984ef58e2f704909e271f2f01327f520ded632" }
cairo-lang-debug = { git = "https://github.com/starkware-libs/cairo", rev = "d9984ef58e2f704909e271f2f01327f520ded632" }
cairo-lang-defs = { git = "https://github.com/starkware-libs/cairo", rev = "d9984ef58e2f704909e271f2f01327f520ded632" }
cairo-lang-diagnostics = { git = "https://github.com/starkware-libs/cairo", rev = "d9984ef58e2f704909e271f2f01327f520ded632" }
cairo-lang-filesystem = { git = "https://github.com/starkware-libs/cairo", rev = "d9984ef58e2f704909e271f2f01327f520ded632" }
cairo-lang-formatter = { git = "https://github.com/starkware-libs/cairo", rev = "d9984ef58e2f704909e271f2f01327f520ded632" }
cairo-lang-language-server = { git = "https://github.com/starkware-libs/cairo", rev = "d9984ef58e2f704909e271f2f01327f520ded632" }
cairo-lang-lowering = { git = "https://github.com/starkware-libs/cairo", rev = "d9984ef58e2f704909e271f2f01327f520ded632" }
cairo-lang-parser = { git = "https://github.com/starkware-libs/cairo", rev = "d9984ef58e2f704909e271f2f01327f520ded632" }
cairo-lang-plugins = { git = "https://github.com/starkware-libs/cairo", rev = "d9984ef58e2f704909e271f2f01327f520ded632", features = [ "testing" ] }
cairo-lang-project = { git = "https://github.com/starkware-libs/cairo", rev = "d9984ef58e2f704909e271f2f01327f520ded632" }
cairo-lang-semantic = { git = "https://github.com/starkware-libs/cairo", rev = "d9984ef58e2f704909e271f2f01327f520ded632", features = [ "testing" ] }
cairo-lang-sierra = { git = "https://github.com/starkware-libs/cairo", rev = "d9984ef58e2f704909e271f2f01327f520ded632" }
cairo-lang-sierra-generator = { git = "https://github.com/starkware-libs/cairo", rev = "d9984ef58e2f704909e271f2f01327f520ded632" }
cairo-lang-sierra-to-casm = { git = "https://github.com/starkware-libs/cairo", rev = "d9984ef58e2f704909e271f2f01327f520ded632" }
cairo-lang-starknet = { git = "https://github.com/starkware-libs/cairo", rev = "d9984ef58e2f704909e271f2f01327f520ded632" }
cairo-lang-starknet-classes = { git = "https://github.com/starkware-libs/cairo", rev = "d9984ef58e2f704909e271f2f01327f520ded632" }
cairo-lang-syntax = { git = "https://github.com/starkware-libs/cairo", rev = "d9984ef58e2f704909e271f2f01327f520ded632" }
cairo-lang-test-plugin = { git = "https://github.com/starkware-libs/cairo", rev = "d9984ef58e2f704909e271f2f01327f520ded632" }
cairo-lang-test-runner = { git = "https://github.com/starkware-libs/cairo", rev = "d9984ef58e2f704909e271f2f01327f520ded632" }
cairo-lang-test-utils = { git = "https://github.com/starkware-libs/cairo", rev = "d9984ef58e2f704909e271f2f01327f520ded632" }
cairo-lang-utils = { git = "https://github.com/starkware-libs/cairo", rev = "d9984ef58e2f704909e271f2f01327f520ded632" }
cairo-proof-parser = { git = "https://github.com/cartridge-gg/cairo-proof-parser", tag = "v0.3.0" }
cairo-vm = "0.9.2"
camino = { version = "1.1.2", features = [ "serde1" ] }
chrono = { version = "0.4.24", features = [ "serde" ] }
clap = { version = "4.5.4", features = [ "derive" ] }
clap-verbosity-flag = "2.0.1"
clap_complete = "4.3"
console = "0.15.7"
convert_case = "0.6.0"
crypto-bigint = { version = "0.5.3", features = [ "serde" ] }
derive_more = "0.99.17"
flate2 = "1.0.24"
futures = "0.3.30"
futures-util = "0.3.30"
hex = "0.4.3"
http = "0.2.9"
indexmap = "2.2.5"
indoc = "1.0.7"
itertools = "0.12.1"
jsonrpsee = { version = "0.16.2", default-features = false }
lazy_static = "1.4.0"
log = "0.4.21"
metrics = "0.21.1"
num-traits = { version = "0.2", default-features = false }
once_cell = "1.0"
parking_lot = "0.12.1"
pretty_assertions = "1.2.1"
rand = "0.8.5"
rayon = "1.8.0"
regex = "1.10.3"
reqwest = { version = "0.12", features = [ "blocking", "rustls-tls" ], default-features = false }
rpassword = "7.2.0"
salsa = "0.16.1"
scarb = { git = "https://github.com/software-mansion/scarb", rev = "f1aa7b09507a84d209d83b2fa80472c82605cc43" }
scarb-ui = { git = "https://github.com/software-mansion/scarb", rev = "f1aa7b09507a84d209d83b2fa80472c82605cc43" }
semver = "1.0.5"
serde = { version = "1.0", features = [ "derive" ] }
serde_json = { version = "1.0", features = [ "arbitrary_precision" ] }
serde_with = "2.3"
similar-asserts = "1.5.0"
smol_str = { version = "0.2.0", features = [ "serde" ] }
sqlx = { version = "0.7.2", features = [ "chrono", "macros", "regexp", "runtime-async-std", "runtime-tokio", "sqlite", "uuid" ] }
starknet = "0.10.0"
starknet-crypto = "0.6.2"
starknet_api = "0.11.0"
strum = "0.25"
strum_macros = "0.25"
tempfile = "3.9.0"
test-log = "0.2.11"
thiserror = "1.0.32"
tokio = { version = "1.32.0", features = [ "full" ] }
toml = "0.8"
tower = "0.4.13"
tower-http = "0.4.4"
tracing = "0.1.34"
tracing-subscriber = { version = "0.3.16", features = [ "env-filter", "json" ] }
url = { version = "2.4.0", features = [ "serde" ] }
rstest = "0.18.2"
rstest_reuse = "0.6.0"

# server
hyper = "0.14.27"
warp = "0.3"

# gRPC
prost = "0.12"
tonic = "0.10"
tonic-build = "0.10.1"
tonic-reflection = "0.10.1"
tonic-web = "0.10.1"

# WASM-compatible gRPC deps
tonic-web-wasm-client = "0.4.0"
wasm-prost = { version = "0.11.9", package = "prost" }
wasm-tonic = { version = "0.9.2", default-features = false, features = [ "codegen", "gzip", "prost" ], package = "tonic" }
wasm-tonic-build = { version = "0.9.2", default-features = false, features = [ "prost" ], package = "tonic-build" }

alloy-primitives = { version = "0.7.2", default-features = false }
alloy-sol-types = { version = "0.7.2", default-features = false }

criterion = "0.5.1"

# Controller integration
account_sdk = { git = "https://github.com/cartridge-gg/controller", rev = "e8276cfffe48b5d09f0598026d13635374204b72" }
slot = { git = "https://github.com/cartridge-gg/slot", rev = "1d0c9f7" }

[patch.crates-io]
cairo-felt = { git = "https://github.com/dojoengine/cairo-rs.git", rev = "1031381" }
cairo-vm = { git = "https://github.com/dojoengine/cairo-rs.git", rev = "1031381" }

alloy-contract = { git = "https://github.com/alloy-rs/alloy", rev = "4655f8e4372ecc0b056e83abbc60c3912902ee64" }
alloy-json-rpc = { git = "https://github.com/alloy-rs/alloy", rev = "4655f8e4372ecc0b056e83abbc60c3912902ee64" }
alloy-network = { git = "https://github.com/alloy-rs/alloy", rev = "4655f8e4372ecc0b056e83abbc60c3912902ee64" }
alloy-provider = { git = "https://github.com/alloy-rs/alloy", rev = "4655f8e4372ecc0b056e83abbc60c3912902ee64" }
alloy-rpc-types = { git = "https://github.com/alloy-rs/alloy", rev = "4655f8e4372ecc0b056e83abbc60c3912902ee64" }
alloy-signer = { git = "https://github.com/alloy-rs/alloy", rev = "4655f8e4372ecc0b056e83abbc60c3912902ee64" }
alloy-signer-wallet = { git = "https://github.com/alloy-rs/alloy", rev = "4655f8e4372ecc0b056e83abbc60c3912902ee64" }
alloy-transport = { git = "https://github.com/alloy-rs/alloy", rev = "4655f8e4372ecc0b056e83abbc60c3912902ee64" }<|MERGE_RESOLUTION|>--- conflicted
+++ resolved
@@ -46,11 +46,7 @@
 license = "Apache-2.0"
 license-file = "LICENSE"
 repository = "https://github.com/dojoengine/dojo/"
-<<<<<<< HEAD
-version = "0.7.1"
-=======
 version = "0.7.2"
->>>>>>> 8a5902b0
 
 [profile.performance]
 codegen-units = 1
