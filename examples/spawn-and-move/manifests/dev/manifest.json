{
  "world": {
    "kind": "WorldContract",
    "class_hash": "0x28c727264c1c1f6550cbaaa7f817039454899dd0bf32a94ff7c814515f67fb3",
    "original_class_hash": "0x28c727264c1c1f6550cbaaa7f817039454899dd0bf32a94ff7c814515f67fb3",
    "abi": [
      {
        "type": "impl",
        "name": "World",
        "interface_name": "dojo::world::IWorld"
      },
      {
        "type": "struct",
        "name": "core::byte_array::ByteArray",
        "members": [
          {
            "name": "data",
            "type": "core::array::Array::<core::bytes_31::bytes31>"
          },
          {
            "name": "pending_word",
            "type": "core::felt252"
          },
          {
            "name": "pending_word_len",
            "type": "core::integer::u32"
          }
        ]
      },
      {
        "type": "struct",
        "name": "dojo::resource_metadata::ResourceMetadata",
        "members": [
          {
            "name": "resource_id",
            "type": "core::felt252"
          },
          {
            "name": "metadata_uri",
            "type": "core::byte_array::ByteArray"
          }
        ]
      },
      {
        "type": "struct",
        "name": "core::array::Span::<core::felt252>",
        "members": [
          {
            "name": "snapshot",
            "type": "@core::array::Array::<core::felt252>"
          }
        ]
      },
      {
        "type": "struct",
        "name": "core::array::Span::<core::integer::u8>",
        "members": [
          {
            "name": "snapshot",
            "type": "@core::array::Array::<core::integer::u8>"
          }
        ]
      },
      {
        "type": "struct",
        "name": "dojo::database::introspect::FieldLayout",
        "members": [
          {
            "name": "selector",
            "type": "core::felt252"
          },
          {
            "name": "layout",
            "type": "dojo::database::introspect::Layout"
          }
        ]
      },
      {
        "type": "struct",
        "name": "core::array::Span::<dojo::database::introspect::FieldLayout>",
        "members": [
          {
            "name": "snapshot",
            "type": "@core::array::Array::<dojo::database::introspect::FieldLayout>"
          }
        ]
      },
      {
        "type": "struct",
        "name": "core::array::Span::<dojo::database::introspect::Layout>",
        "members": [
          {
            "name": "snapshot",
            "type": "@core::array::Array::<dojo::database::introspect::Layout>"
          }
        ]
      },
      {
        "type": "enum",
        "name": "dojo::database::introspect::Layout",
        "variants": [
          {
            "name": "Fixed",
            "type": "core::array::Span::<core::integer::u8>"
          },
          {
            "name": "Struct",
            "type": "core::array::Span::<dojo::database::introspect::FieldLayout>"
          },
          {
            "name": "Tuple",
            "type": "core::array::Span::<dojo::database::introspect::Layout>"
          },
          {
            "name": "Array",
            "type": "core::array::Span::<dojo::database::introspect::Layout>"
          },
          {
            "name": "ByteArray",
            "type": "()"
          },
          {
            "name": "Enum",
            "type": "core::array::Span::<dojo::database::introspect::FieldLayout>"
          }
        ]
      },
      {
        "type": "enum",
        "name": "core::bool",
        "variants": [
          {
            "name": "False",
            "type": "()"
          },
          {
            "name": "True",
            "type": "()"
          }
        ]
      },
      {
        "type": "interface",
        "name": "dojo::world::IWorld",
        "items": [
          {
            "type": "function",
            "name": "metadata",
            "inputs": [
              {
                "name": "resource_id",
                "type": "core::felt252"
              }
            ],
            "outputs": [
              {
                "type": "dojo::resource_metadata::ResourceMetadata"
              }
            ],
            "state_mutability": "view"
          },
          {
            "type": "function",
            "name": "set_metadata",
            "inputs": [
              {
                "name": "metadata",
                "type": "dojo::resource_metadata::ResourceMetadata"
              }
            ],
            "outputs": [],
            "state_mutability": "external"
          },
          {
            "type": "function",
            "name": "model",
            "inputs": [
              {
                "name": "selector",
                "type": "core::felt252"
              }
            ],
            "outputs": [
              {
                "type": "(core::starknet::class_hash::ClassHash, core::starknet::contract_address::ContractAddress)"
              }
            ],
            "state_mutability": "view"
          },
          {
            "type": "function",
            "name": "register_model",
            "inputs": [
              {
                "name": "class_hash",
                "type": "core::starknet::class_hash::ClassHash"
              }
            ],
            "outputs": [],
            "state_mutability": "external"
          },
          {
            "type": "function",
            "name": "register_namespace",
            "inputs": [
              {
                "name": "namespace",
                "type": "core::byte_array::ByteArray"
              }
            ],
            "outputs": [],
            "state_mutability": "external"
          },
          {
            "type": "function",
            "name": "deploy_contract",
            "inputs": [
              {
                "name": "salt",
                "type": "core::felt252"
              },
              {
                "name": "class_hash",
                "type": "core::starknet::class_hash::ClassHash"
              },
              {
                "name": "init_calldata",
                "type": "core::array::Span::<core::felt252>"
              }
            ],
            "outputs": [
              {
                "type": "core::starknet::contract_address::ContractAddress"
              }
            ],
            "state_mutability": "external"
          },
          {
            "type": "function",
            "name": "upgrade_contract",
            "inputs": [
              {
                "name": "address",
                "type": "core::starknet::contract_address::ContractAddress"
              },
              {
                "name": "class_hash",
                "type": "core::starknet::class_hash::ClassHash"
              }
            ],
            "outputs": [
              {
                "type": "core::starknet::class_hash::ClassHash"
              }
            ],
            "state_mutability": "external"
          },
          {
            "type": "function",
            "name": "uuid",
            "inputs": [],
            "outputs": [
              {
                "type": "core::integer::u32"
              }
            ],
            "state_mutability": "external"
          },
          {
            "type": "function",
            "name": "emit",
            "inputs": [
              {
                "name": "keys",
                "type": "core::array::Array::<core::felt252>"
              },
              {
                "name": "values",
                "type": "core::array::Span::<core::felt252>"
              }
            ],
            "outputs": [],
            "state_mutability": "view"
          },
          {
            "type": "function",
            "name": "entity",
            "inputs": [
              {
                "name": "model",
                "type": "core::felt252"
              },
              {
                "name": "keys",
                "type": "core::array::Span::<core::felt252>"
              },
              {
                "name": "layout",
                "type": "dojo::database::introspect::Layout"
              }
            ],
            "outputs": [
              {
                "type": "core::array::Span::<core::felt252>"
              }
            ],
            "state_mutability": "view"
          },
          {
            "type": "function",
            "name": "set_entity",
            "inputs": [
              {
                "name": "model",
                "type": "core::felt252"
              },
              {
                "name": "keys",
                "type": "core::array::Span::<core::felt252>"
              },
              {
                "name": "values",
                "type": "core::array::Span::<core::felt252>"
              },
              {
                "name": "layout",
                "type": "dojo::database::introspect::Layout"
              }
            ],
            "outputs": [],
            "state_mutability": "external"
          },
          {
            "type": "function",
            "name": "delete_entity",
            "inputs": [
              {
                "name": "model",
                "type": "core::felt252"
              },
              {
                "name": "keys",
                "type": "core::array::Span::<core::felt252>"
              },
              {
                "name": "layout",
                "type": "dojo::database::introspect::Layout"
              }
            ],
            "outputs": [],
            "state_mutability": "external"
          },
          {
            "type": "function",
            "name": "base",
            "inputs": [],
            "outputs": [
              {
                "type": "core::starknet::class_hash::ClassHash"
              }
            ],
            "state_mutability": "view"
          },
          {
            "type": "function",
            "name": "is_owner",
            "inputs": [
              {
                "name": "address",
                "type": "core::starknet::contract_address::ContractAddress"
              },
              {
                "name": "resource",
                "type": "core::felt252"
              }
            ],
            "outputs": [
              {
                "type": "core::bool"
              }
            ],
            "state_mutability": "view"
          },
          {
            "type": "function",
            "name": "grant_owner",
            "inputs": [
              {
                "name": "address",
                "type": "core::starknet::contract_address::ContractAddress"
              },
              {
                "name": "resource",
                "type": "core::felt252"
              }
            ],
            "outputs": [],
            "state_mutability": "external"
          },
          {
            "type": "function",
            "name": "revoke_owner",
            "inputs": [
              {
                "name": "address",
                "type": "core::starknet::contract_address::ContractAddress"
              },
              {
                "name": "resource",
                "type": "core::felt252"
              }
            ],
            "outputs": [],
            "state_mutability": "external"
          },
          {
            "type": "function",
            "name": "is_writer",
            "inputs": [
              {
                "name": "resource",
                "type": "core::felt252"
              },
              {
                "name": "contract",
                "type": "core::starknet::contract_address::ContractAddress"
              }
            ],
            "outputs": [
              {
                "type": "core::bool"
              }
            ],
            "state_mutability": "view"
          },
          {
            "type": "function",
            "name": "grant_writer",
            "inputs": [
              {
                "name": "resource",
                "type": "core::felt252"
              },
              {
                "name": "contract",
                "type": "core::starknet::contract_address::ContractAddress"
              }
            ],
            "outputs": [],
            "state_mutability": "external"
          },
          {
            "type": "function",
            "name": "revoke_writer",
            "inputs": [
              {
                "name": "resource",
                "type": "core::felt252"
              },
              {
                "name": "contract",
                "type": "core::starknet::contract_address::ContractAddress"
              }
            ],
            "outputs": [],
            "state_mutability": "external"
          },
          {
            "type": "function",
            "name": "can_write_resource",
            "inputs": [
              {
                "name": "resource_id",
                "type": "core::felt252"
              },
              {
                "name": "contract",
                "type": "core::starknet::contract_address::ContractAddress"
              }
            ],
            "outputs": [
              {
                "type": "core::bool"
              }
            ],
            "state_mutability": "view"
          },
          {
            "type": "function",
            "name": "can_write_model",
            "inputs": [
              {
                "name": "model_id",
                "type": "core::felt252"
              },
              {
                "name": "contract",
                "type": "core::starknet::contract_address::ContractAddress"
              }
            ],
            "outputs": [
              {
                "type": "core::bool"
              }
            ],
            "state_mutability": "view"
          },
          {
            "type": "function",
            "name": "can_write_namespace",
            "inputs": [
              {
                "name": "namespace_id",
                "type": "core::felt252"
              },
              {
                "name": "contract",
                "type": "core::starknet::contract_address::ContractAddress"
              }
            ],
            "outputs": [
              {
                "type": "core::bool"
              }
            ],
            "state_mutability": "view"
          }
        ]
      },
      {
        "type": "impl",
        "name": "UpgradeableWorld",
        "interface_name": "dojo::world::IUpgradeableWorld"
      },
      {
        "type": "interface",
        "name": "dojo::world::IUpgradeableWorld",
        "items": [
          {
            "type": "function",
            "name": "upgrade",
            "inputs": [
              {
                "name": "new_class_hash",
                "type": "core::starknet::class_hash::ClassHash"
              }
            ],
            "outputs": [],
            "state_mutability": "external"
          }
        ]
      },
      {
        "type": "impl",
        "name": "UpgradeableState",
        "interface_name": "dojo::interfaces::IUpgradeableState"
      },
      {
        "type": "struct",
        "name": "dojo::interfaces::StorageUpdate",
        "members": [
          {
            "name": "key",
            "type": "core::felt252"
          },
          {
            "name": "value",
            "type": "core::felt252"
          }
        ]
      },
      {
        "type": "struct",
        "name": "core::array::Span::<dojo::interfaces::StorageUpdate>",
        "members": [
          {
            "name": "snapshot",
            "type": "@core::array::Array::<dojo::interfaces::StorageUpdate>"
          }
        ]
      },
      {
        "type": "struct",
        "name": "dojo::interfaces::ProgramOutput",
        "members": [
          {
            "name": "prev_state_root",
            "type": "core::felt252"
          },
          {
            "name": "new_state_root",
            "type": "core::felt252"
          },
          {
            "name": "block_number",
            "type": "core::felt252"
          },
          {
            "name": "block_hash",
            "type": "core::felt252"
          },
          {
            "name": "config_hash",
            "type": "core::felt252"
          },
          {
            "name": "world_da_hash",
            "type": "core::felt252"
          },
          {
            "name": "message_to_starknet_segment",
            "type": "core::array::Span::<core::felt252>"
          },
          {
            "name": "message_to_appchain_segment",
            "type": "core::array::Span::<core::felt252>"
          }
        ]
      },
      {
        "type": "interface",
        "name": "dojo::interfaces::IUpgradeableState",
        "items": [
          {
            "type": "function",
            "name": "upgrade_state",
            "inputs": [
              {
                "name": "new_state",
                "type": "core::array::Span::<dojo::interfaces::StorageUpdate>"
              },
              {
                "name": "program_output",
                "type": "dojo::interfaces::ProgramOutput"
              },
              {
                "name": "program_hash",
                "type": "core::felt252"
              }
            ],
            "outputs": [],
            "state_mutability": "external"
          }
        ]
      },
      {
        "type": "impl",
        "name": "ConfigImpl",
        "interface_name": "dojo::config::interface::IConfig"
      },
      {
        "type": "interface",
        "name": "dojo::config::interface::IConfig",
        "items": [
          {
            "type": "function",
            "name": "set_differ_program_hash",
            "inputs": [
              {
                "name": "program_hash",
                "type": "core::felt252"
              }
            ],
            "outputs": [],
            "state_mutability": "external"
          },
          {
            "type": "function",
            "name": "set_merger_program_hash",
            "inputs": [
              {
                "name": "program_hash",
                "type": "core::felt252"
              }
            ],
            "outputs": [],
            "state_mutability": "external"
          },
          {
            "type": "function",
            "name": "get_differ_program_hash",
            "inputs": [],
            "outputs": [
              {
                "type": "core::felt252"
              }
            ],
            "state_mutability": "view"
          },
          {
            "type": "function",
            "name": "get_merger_program_hash",
            "inputs": [],
            "outputs": [
              {
                "type": "core::felt252"
              }
            ],
            "state_mutability": "view"
          },
          {
            "type": "function",
            "name": "set_facts_registry",
            "inputs": [
              {
                "name": "address",
                "type": "core::starknet::contract_address::ContractAddress"
              }
            ],
            "outputs": [],
            "state_mutability": "external"
          },
          {
            "type": "function",
            "name": "get_facts_registry",
            "inputs": [],
            "outputs": [
              {
                "type": "core::starknet::contract_address::ContractAddress"
              }
            ],
            "state_mutability": "view"
          }
        ]
      },
      {
        "type": "constructor",
        "name": "constructor",
        "inputs": [
          {
            "name": "contract_base",
            "type": "core::starknet::class_hash::ClassHash"
          }
        ]
      },
      {
        "type": "event",
        "name": "dojo::world::world::WorldSpawned",
        "kind": "struct",
        "members": [
          {
            "name": "address",
            "type": "core::starknet::contract_address::ContractAddress",
            "kind": "data"
          },
          {
            "name": "creator",
            "type": "core::starknet::contract_address::ContractAddress",
            "kind": "data"
          }
        ]
      },
      {
        "type": "event",
        "name": "dojo::world::world::ContractDeployed",
        "kind": "struct",
        "members": [
          {
            "name": "salt",
            "type": "core::felt252",
            "kind": "data"
          },
          {
            "name": "class_hash",
            "type": "core::starknet::class_hash::ClassHash",
            "kind": "data"
          },
          {
            "name": "address",
            "type": "core::starknet::contract_address::ContractAddress",
            "kind": "data"
          },
          {
            "name": "namespace",
            "type": "core::byte_array::ByteArray",
            "kind": "data"
          }
        ]
      },
      {
        "type": "event",
        "name": "dojo::world::world::ContractUpgraded",
        "kind": "struct",
        "members": [
          {
            "name": "class_hash",
            "type": "core::starknet::class_hash::ClassHash",
            "kind": "data"
          },
          {
            "name": "address",
            "type": "core::starknet::contract_address::ContractAddress",
            "kind": "data"
          }
        ]
      },
      {
        "type": "event",
        "name": "dojo::world::world::WorldUpgraded",
        "kind": "struct",
        "members": [
          {
            "name": "class_hash",
            "type": "core::starknet::class_hash::ClassHash",
            "kind": "data"
          }
        ]
      },
      {
        "type": "event",
        "name": "dojo::world::world::MetadataUpdate",
        "kind": "struct",
        "members": [
          {
            "name": "resource",
            "type": "core::felt252",
            "kind": "data"
          },
          {
            "name": "uri",
            "type": "core::byte_array::ByteArray",
            "kind": "data"
          }
        ]
      },
      {
        "type": "event",
        "name": "dojo::world::world::NamespaceRegistered",
        "kind": "struct",
        "members": [
          {
            "name": "namespace",
            "type": "core::byte_array::ByteArray",
            "kind": "data"
          },
          {
            "name": "hash",
            "type": "core::felt252",
            "kind": "data"
          }
        ]
      },
      {
        "type": "event",
        "name": "dojo::world::world::ModelRegistered",
        "kind": "struct",
        "members": [
          {
            "name": "name",
            "type": "core::byte_array::ByteArray",
            "kind": "data"
          },
          {
            "name": "namespace",
            "type": "core::byte_array::ByteArray",
            "kind": "data"
          },
          {
            "name": "class_hash",
            "type": "core::starknet::class_hash::ClassHash",
            "kind": "data"
          },
          {
            "name": "prev_class_hash",
            "type": "core::starknet::class_hash::ClassHash",
            "kind": "data"
          },
          {
            "name": "address",
            "type": "core::starknet::contract_address::ContractAddress",
            "kind": "data"
          },
          {
            "name": "prev_address",
            "type": "core::starknet::contract_address::ContractAddress",
            "kind": "data"
          }
        ]
      },
      {
        "type": "event",
        "name": "dojo::world::world::StoreSetRecord",
        "kind": "struct",
        "members": [
          {
            "name": "table",
            "type": "core::felt252",
            "kind": "data"
          },
          {
            "name": "keys",
            "type": "core::array::Span::<core::felt252>",
            "kind": "data"
          },
          {
            "name": "values",
            "type": "core::array::Span::<core::felt252>",
            "kind": "data"
          }
        ]
      },
      {
        "type": "event",
        "name": "dojo::world::world::StoreDelRecord",
        "kind": "struct",
        "members": [
          {
            "name": "table",
            "type": "core::felt252",
            "kind": "data"
          },
          {
            "name": "keys",
            "type": "core::array::Span::<core::felt252>",
            "kind": "data"
          }
        ]
      },
      {
        "type": "event",
        "name": "dojo::world::world::WriterUpdated",
        "kind": "struct",
        "members": [
          {
            "name": "resource",
            "type": "core::felt252",
            "kind": "data"
          },
          {
            "name": "contract",
            "type": "core::starknet::contract_address::ContractAddress",
            "kind": "data"
          },
          {
            "name": "value",
            "type": "core::bool",
            "kind": "data"
          }
        ]
      },
      {
        "type": "event",
        "name": "dojo::world::world::OwnerUpdated",
        "kind": "struct",
        "members": [
          {
            "name": "address",
            "type": "core::starknet::contract_address::ContractAddress",
            "kind": "data"
          },
          {
            "name": "resource",
            "type": "core::felt252",
            "kind": "data"
          },
          {
            "name": "value",
            "type": "core::bool",
            "kind": "data"
          }
        ]
      },
      {
        "type": "event",
        "name": "dojo::config::component::Config::DifferProgramHashUpdate",
        "kind": "struct",
        "members": [
          {
            "name": "program_hash",
            "type": "core::felt252",
            "kind": "data"
          }
        ]
      },
      {
        "type": "event",
        "name": "dojo::config::component::Config::MergerProgramHashUpdate",
        "kind": "struct",
        "members": [
          {
            "name": "program_hash",
            "type": "core::felt252",
            "kind": "data"
          }
        ]
      },
      {
        "type": "event",
        "name": "dojo::config::component::Config::FactsRegistryUpdate",
        "kind": "struct",
        "members": [
          {
            "name": "address",
            "type": "core::starknet::contract_address::ContractAddress",
            "kind": "data"
          }
        ]
      },
      {
        "type": "event",
        "name": "dojo::config::component::Config::Event",
        "kind": "enum",
        "variants": [
          {
            "name": "DifferProgramHashUpdate",
            "type": "dojo::config::component::Config::DifferProgramHashUpdate",
            "kind": "nested"
          },
          {
            "name": "MergerProgramHashUpdate",
            "type": "dojo::config::component::Config::MergerProgramHashUpdate",
            "kind": "nested"
          },
          {
            "name": "FactsRegistryUpdate",
            "type": "dojo::config::component::Config::FactsRegistryUpdate",
            "kind": "nested"
          }
        ]
      },
      {
        "type": "event",
        "name": "dojo::world::world::StateUpdated",
        "kind": "struct",
        "members": [
          {
            "name": "da_hash",
            "type": "core::felt252",
            "kind": "data"
          }
        ]
      },
      {
        "type": "event",
        "name": "dojo::world::world::Event",
        "kind": "enum",
        "variants": [
          {
            "name": "WorldSpawned",
            "type": "dojo::world::world::WorldSpawned",
            "kind": "nested"
          },
          {
            "name": "ContractDeployed",
            "type": "dojo::world::world::ContractDeployed",
            "kind": "nested"
          },
          {
            "name": "ContractUpgraded",
            "type": "dojo::world::world::ContractUpgraded",
            "kind": "nested"
          },
          {
            "name": "WorldUpgraded",
            "type": "dojo::world::world::WorldUpgraded",
            "kind": "nested"
          },
          {
            "name": "MetadataUpdate",
            "type": "dojo::world::world::MetadataUpdate",
            "kind": "nested"
          },
          {
            "name": "NamespaceRegistered",
            "type": "dojo::world::world::NamespaceRegistered",
            "kind": "nested"
          },
          {
            "name": "ModelRegistered",
            "type": "dojo::world::world::ModelRegistered",
            "kind": "nested"
          },
          {
            "name": "StoreSetRecord",
            "type": "dojo::world::world::StoreSetRecord",
            "kind": "nested"
          },
          {
            "name": "StoreDelRecord",
            "type": "dojo::world::world::StoreDelRecord",
            "kind": "nested"
          },
          {
            "name": "WriterUpdated",
            "type": "dojo::world::world::WriterUpdated",
            "kind": "nested"
          },
          {
            "name": "OwnerUpdated",
            "type": "dojo::world::world::OwnerUpdated",
            "kind": "nested"
          },
          {
            "name": "ConfigEvent",
            "type": "dojo::config::component::Config::Event",
            "kind": "nested"
          },
          {
            "name": "StateUpdated",
            "type": "dojo::world::world::StateUpdated",
            "kind": "nested"
          }
        ]
      }
    ],
    "address": "0x5ceb94c01aab2606c2ba56d37578b8451aca5e210c5776075ef8a52ee9c1acb",
    "transaction_hash": "0x3ac07d801954d5dff176c85dd299e6ab1dcd913eb8316c3e667f469a73f9e1b",
    "block_number": 3,
    "seed": "dojo_examples",
    "metadata": {
      "profile_name": "dev",
      "rpc_url": "http://localhost:5050/"
    },
    "manifest_name": "dojo_world_world",
    "artifact_name": "dojo::world::world"
  },
  "base": {
    "kind": "Class",
    "class_hash": "0x22f3e55b61d86c2ac5239fa3b3b8761f26b9a5c0b5f61ddbd5d756ced498b46",
    "original_class_hash": "0x22f3e55b61d86c2ac5239fa3b3b8761f26b9a5c0b5f61ddbd5d756ced498b46",
    "abi": null,
    "manifest_name": "dojo_base_base",
    "artifact_name": "dojo::base::base"
  },
  "contracts": [
    {
      "kind": "DojoContract",
<<<<<<< HEAD
      "address": "0x113dffcbd368f04d4ea4972693a5b5f47ed1b495aa5c4b28940193795b24ad0",
      "class_hash": "0x1ffaab2e4fbc9703b11ca867ae68bdd5409c756abf6c1933e0be45ae3f5e08d",
      "original_class_hash": "0x1ffaab2e4fbc9703b11ca867ae68bdd5409c756abf6c1933e0be45ae3f5e08d",
=======
      "address": "0x5c70a663d6b48d8e4c6aaa9572e3735a732ac3765700d470463e670587852af",
      "class_hash": "0x3b42f80dc8ac4628b0ed6c89af9055314c0aa2192ea0d9601f262138a1e50c3",
      "original_class_hash": "0x3b42f80dc8ac4628b0ed6c89af9055314c0aa2192ea0d9601f262138a1e50c3",
>>>>>>> 8a5902b0
      "base_class_hash": "0x22f3e55b61d86c2ac5239fa3b3b8761f26b9a5c0b5f61ddbd5d756ced498b46",
      "abi": [
        {
          "type": "impl",
          "name": "DojoResourceProviderImpl",
          "interface_name": "dojo::world::IDojoResourceProvider"
        },
        {
          "type": "interface",
          "name": "dojo::world::IDojoResourceProvider",
          "items": [
            {
              "type": "function",
              "name": "dojo_resource",
              "inputs": [],
              "outputs": [
                {
                  "type": "core::felt252"
                }
              ],
              "state_mutability": "view"
            }
          ]
        },
        {
          "type": "impl",
          "name": "NamespaceImpl",
          "interface_name": "dojo::world::INamespace"
        },
        {
          "type": "struct",
          "name": "core::byte_array::ByteArray",
          "members": [
            {
              "name": "data",
              "type": "core::array::Array::<core::bytes_31::bytes31>"
            },
            {
              "name": "pending_word",
              "type": "core::felt252"
            },
            {
              "name": "pending_word_len",
              "type": "core::integer::u32"
            }
          ]
        },
        {
          "type": "interface",
          "name": "dojo::world::INamespace",
          "items": [
            {
              "type": "function",
              "name": "namespace",
              "inputs": [],
              "outputs": [
                {
                  "type": "core::byte_array::ByteArray"
                }
              ],
              "state_mutability": "view"
            },
            {
              "type": "function",
              "name": "namespace_selector",
              "inputs": [],
              "outputs": [
                {
                  "type": "core::felt252"
                }
              ],
              "state_mutability": "view"
            }
          ]
        },
        {
          "type": "impl",
          "name": "WorldProviderImpl",
          "interface_name": "dojo::world::IWorldProvider"
        },
        {
          "type": "struct",
          "name": "dojo::world::IWorldDispatcher",
          "members": [
            {
              "name": "contract_address",
              "type": "core::starknet::contract_address::ContractAddress"
            }
          ]
        },
        {
          "type": "interface",
          "name": "dojo::world::IWorldProvider",
          "items": [
            {
              "type": "function",
              "name": "world",
              "inputs": [],
              "outputs": [
                {
                  "type": "dojo::world::IWorldDispatcher"
                }
              ],
              "state_mutability": "view"
            }
          ]
        },
        {
          "type": "impl",
          "name": "ActionsComputedImpl",
          "interface_name": "dojo_examples::actions::IActionsComputed"
        },
        {
          "type": "struct",
          "name": "dojo_examples::models::Vec2",
          "members": [
            {
              "name": "x",
              "type": "core::integer::u32"
            },
            {
              "name": "y",
              "type": "core::integer::u32"
            }
          ]
        },
        {
          "type": "struct",
          "name": "dojo_examples::models::Position",
          "members": [
            {
              "name": "player",
              "type": "core::starknet::contract_address::ContractAddress"
            },
            {
              "name": "vec",
              "type": "dojo_examples::models::Vec2"
            }
          ]
        },
        {
          "type": "interface",
          "name": "dojo_examples::actions::IActionsComputed",
          "items": [
            {
              "type": "function",
              "name": "tile_terrain",
              "inputs": [
                {
                  "name": "vec",
                  "type": "dojo_examples::models::Vec2"
                }
              ],
              "outputs": [
                {
                  "type": "core::felt252"
                }
              ],
              "state_mutability": "view"
            },
            {
              "type": "function",
              "name": "quadrant",
              "inputs": [
                {
                  "name": "pos",
                  "type": "dojo_examples::models::Position"
                }
              ],
              "outputs": [
                {
                  "type": "core::integer::u8"
                }
              ],
              "state_mutability": "view"
            }
          ]
        },
        {
          "type": "impl",
          "name": "ActionsImpl",
          "interface_name": "dojo_examples::actions::IActions"
        },
        {
          "type": "enum",
          "name": "dojo_examples::models::Direction",
          "variants": [
            {
              "name": "None",
              "type": "()"
            },
            {
              "name": "Left",
              "type": "()"
            },
            {
              "name": "Right",
              "type": "()"
            },
            {
              "name": "Up",
              "type": "()"
            },
            {
              "name": "Down",
              "type": "()"
            }
          ]
        },
        {
          "type": "interface",
          "name": "dojo_examples::actions::IActions",
          "items": [
            {
              "type": "function",
              "name": "spawn",
              "inputs": [],
              "outputs": [],
              "state_mutability": "external"
            },
            {
              "type": "function",
              "name": "move",
              "inputs": [
                {
                  "name": "direction",
                  "type": "dojo_examples::models::Direction"
                }
              ],
              "outputs": [],
              "state_mutability": "external"
            },
            {
              "type": "function",
              "name": "set_player_config",
              "inputs": [
                {
                  "name": "name",
                  "type": "core::byte_array::ByteArray"
                }
              ],
              "outputs": [],
              "state_mutability": "external"
            },
            {
              "type": "function",
              "name": "get_player_position",
              "inputs": [],
              "outputs": [
                {
                  "type": "dojo_examples::models::Position"
                }
              ],
              "state_mutability": "view"
            },
            {
              "type": "function",
              "name": "reset_player_config",
              "inputs": [],
              "outputs": [],
              "state_mutability": "external"
            }
          ]
        },
        {
          "type": "impl",
          "name": "IDojoInitImpl",
          "interface_name": "dojo_examples::actions::actions::IDojoInit"
        },
        {
          "type": "interface",
          "name": "dojo_examples::actions::actions::IDojoInit",
          "items": [
            {
              "type": "function",
              "name": "dojo_init",
              "inputs": [],
              "outputs": [],
              "state_mutability": "view"
            }
          ]
        },
        {
          "type": "impl",
          "name": "UpgradableImpl",
          "interface_name": "dojo::components::upgradeable::IUpgradeable"
        },
        {
          "type": "interface",
          "name": "dojo::components::upgradeable::IUpgradeable",
          "items": [
            {
              "type": "function",
              "name": "upgrade",
              "inputs": [
                {
                  "name": "new_class_hash",
                  "type": "core::starknet::class_hash::ClassHash"
                }
              ],
              "outputs": [],
              "state_mutability": "external"
            }
          ]
        },
        {
          "type": "event",
          "name": "dojo::components::upgradeable::upgradeable::Upgraded",
          "kind": "struct",
          "members": [
            {
              "name": "class_hash",
              "type": "core::starknet::class_hash::ClassHash",
              "kind": "data"
            }
          ]
        },
        {
          "type": "event",
          "name": "dojo::components::upgradeable::upgradeable::Event",
          "kind": "enum",
          "variants": [
            {
              "name": "Upgraded",
              "type": "dojo::components::upgradeable::upgradeable::Upgraded",
              "kind": "nested"
            }
          ]
        },
        {
          "type": "event",
          "name": "dojo_examples::actions::actions::Event",
          "kind": "enum",
          "variants": [
            {
              "name": "UpgradeableEvent",
              "type": "dojo::components::upgradeable::upgradeable::Event",
              "kind": "nested"
            }
          ]
        }
      ],
      "reads": [],
      "writes": [],
      "computed": [],
      "init_calldata": [],
      "name": "actions",
      "namespace": "dojo_examples",
      "manifest_name": "dojo_examples-actions",
      "artifact_name": "dojo_examples::actions::actions"
    },
    {
      "kind": "DojoContract",
      "address": "0x7cfff5cd7759cb2d8c301ee20751c4cd6080605055f117c06dc46ee0f92356b",
      "class_hash": "0x7416f8bb5be2b448d8cb5ef6af84e2a9f63f54c68fd3b04537b6a56d3fdbbf9",
      "original_class_hash": "0x7416f8bb5be2b448d8cb5ef6af84e2a9f63f54c68fd3b04537b6a56d3fdbbf9",
      "base_class_hash": "0x22f3e55b61d86c2ac5239fa3b3b8761f26b9a5c0b5f61ddbd5d756ced498b46",
      "abi": [
        {
          "type": "impl",
          "name": "DojoResourceProviderImpl",
          "interface_name": "dojo::world::IDojoResourceProvider"
        },
        {
          "type": "interface",
          "name": "dojo::world::IDojoResourceProvider",
          "items": [
            {
              "type": "function",
              "name": "dojo_resource",
              "inputs": [],
              "outputs": [
                {
                  "type": "core::felt252"
                }
              ],
              "state_mutability": "view"
            }
          ]
        },
        {
          "type": "impl",
          "name": "NamespaceImpl",
          "interface_name": "dojo::world::INamespace"
        },
        {
          "type": "struct",
          "name": "core::byte_array::ByteArray",
          "members": [
            {
              "name": "data",
              "type": "core::array::Array::<core::bytes_31::bytes31>"
            },
            {
              "name": "pending_word",
              "type": "core::felt252"
            },
            {
              "name": "pending_word_len",
              "type": "core::integer::u32"
            }
          ]
        },
        {
          "type": "interface",
          "name": "dojo::world::INamespace",
          "items": [
            {
              "type": "function",
              "name": "namespace",
              "inputs": [],
              "outputs": [
                {
                  "type": "core::byte_array::ByteArray"
                }
              ],
              "state_mutability": "view"
            },
            {
              "type": "function",
              "name": "namespace_selector",
              "inputs": [],
              "outputs": [
                {
                  "type": "core::felt252"
                }
              ],
              "state_mutability": "view"
            }
          ]
        },
        {
          "type": "impl",
          "name": "WorldProviderImpl",
          "interface_name": "dojo::world::IWorldProvider"
        },
        {
          "type": "struct",
          "name": "dojo::world::IWorldDispatcher",
          "members": [
            {
              "name": "contract_address",
              "type": "core::starknet::contract_address::ContractAddress"
            }
          ]
        },
        {
          "type": "interface",
          "name": "dojo::world::IWorldProvider",
          "items": [
            {
              "type": "function",
              "name": "world",
              "inputs": [],
              "outputs": [
                {
                  "type": "dojo::world::IWorldDispatcher"
                }
              ],
              "state_mutability": "view"
            }
          ]
        },
        {
          "type": "impl",
          "name": "IDojoInitImpl",
          "interface_name": "dojo_examples::mock_token::mock_token::IDojoInit"
        },
        {
          "type": "interface",
          "name": "dojo_examples::mock_token::mock_token::IDojoInit",
          "items": [
            {
              "type": "function",
              "name": "dojo_init",
              "inputs": [],
              "outputs": [],
              "state_mutability": "view"
            }
          ]
        },
        {
          "type": "impl",
          "name": "UpgradableImpl",
          "interface_name": "dojo::components::upgradeable::IUpgradeable"
        },
        {
          "type": "interface",
          "name": "dojo::components::upgradeable::IUpgradeable",
          "items": [
            {
              "type": "function",
              "name": "upgrade",
              "inputs": [
                {
                  "name": "new_class_hash",
                  "type": "core::starknet::class_hash::ClassHash"
                }
              ],
              "outputs": [],
              "state_mutability": "external"
            }
          ]
        },
        {
          "type": "event",
          "name": "dojo::components::upgradeable::upgradeable::Upgraded",
          "kind": "struct",
          "members": [
            {
              "name": "class_hash",
              "type": "core::starknet::class_hash::ClassHash",
              "kind": "data"
            }
          ]
        },
        {
          "type": "event",
          "name": "dojo::components::upgradeable::upgradeable::Event",
          "kind": "enum",
          "variants": [
            {
              "name": "Upgraded",
              "type": "dojo::components::upgradeable::upgradeable::Upgraded",
              "kind": "nested"
            }
          ]
        },
        {
          "type": "event",
          "name": "dojo_examples::mock_token::mock_token::Event",
          "kind": "enum",
          "variants": [
            {
              "name": "UpgradeableEvent",
              "type": "dojo::components::upgradeable::upgradeable::Event",
              "kind": "nested"
            }
          ]
        }
      ],
      "reads": [],
      "writes": [],
      "computed": [],
      "init_calldata": [],
      "name": "mock_token",
      "namespace": "dojo_examples",
      "manifest_name": "dojo_examples-mock_token",
      "artifact_name": "dojo_examples::mock_token::mock_token"
    },
    {
      "kind": "DojoContract",
      "address": "0x64c941606ade888af5eba4e1d6044718edf53b52faeb43ff9233f17f543e967",
      "class_hash": "0x3fc738cd153b59715c5c0f3ba57265d86f838610d8926b872b402b74ffaa983",
      "original_class_hash": "0x3fc738cd153b59715c5c0f3ba57265d86f838610d8926b872b402b74ffaa983",
      "base_class_hash": "0x22f3e55b61d86c2ac5239fa3b3b8761f26b9a5c0b5f61ddbd5d756ced498b46",
      "abi": [
        {
          "type": "impl",
          "name": "DojoResourceProviderImpl",
          "interface_name": "dojo::world::IDojoResourceProvider"
        },
        {
          "type": "interface",
          "name": "dojo::world::IDojoResourceProvider",
          "items": [
            {
              "type": "function",
              "name": "dojo_resource",
              "inputs": [],
              "outputs": [
                {
                  "type": "core::felt252"
                }
              ],
              "state_mutability": "view"
            }
          ]
        },
        {
          "type": "impl",
          "name": "NamespaceImpl",
          "interface_name": "dojo::world::INamespace"
        },
        {
          "type": "struct",
          "name": "core::byte_array::ByteArray",
          "members": [
            {
              "name": "data",
              "type": "core::array::Array::<core::bytes_31::bytes31>"
            },
            {
              "name": "pending_word",
              "type": "core::felt252"
            },
            {
              "name": "pending_word_len",
              "type": "core::integer::u32"
            }
          ]
        },
        {
          "type": "interface",
          "name": "dojo::world::INamespace",
          "items": [
            {
              "type": "function",
              "name": "namespace",
              "inputs": [],
              "outputs": [
                {
                  "type": "core::byte_array::ByteArray"
                }
              ],
              "state_mutability": "view"
            },
            {
              "type": "function",
              "name": "namespace_selector",
              "inputs": [],
              "outputs": [
                {
                  "type": "core::felt252"
                }
              ],
              "state_mutability": "view"
            }
          ]
        },
        {
          "type": "impl",
          "name": "WorldProviderImpl",
          "interface_name": "dojo::world::IWorldProvider"
        },
        {
          "type": "struct",
          "name": "dojo::world::IWorldDispatcher",
          "members": [
            {
              "name": "contract_address",
              "type": "core::starknet::contract_address::ContractAddress"
            }
          ]
        },
        {
          "type": "interface",
          "name": "dojo::world::IWorldProvider",
          "items": [
            {
              "type": "function",
              "name": "world",
              "inputs": [],
              "outputs": [
                {
                  "type": "dojo::world::IWorldDispatcher"
                }
              ],
              "state_mutability": "view"
            }
          ]
        },
        {
          "type": "impl",
          "name": "IDojoInitImpl",
          "interface_name": "dojo_examples::others::others::IDojoInit"
        },
        {
          "type": "interface",
          "name": "dojo_examples::others::others::IDojoInit",
          "items": [
            {
              "type": "function",
              "name": "dojo_init",
              "inputs": [
                {
                  "name": "actions_address",
                  "type": "core::starknet::contract_address::ContractAddress"
                },
                {
                  "name": "actions_class",
                  "type": "core::starknet::class_hash::ClassHash"
                },
                {
                  "name": "value",
                  "type": "core::integer::u8"
                }
              ],
              "outputs": [],
              "state_mutability": "view"
            }
          ]
        },
        {
          "type": "impl",
          "name": "UpgradableImpl",
          "interface_name": "dojo::components::upgradeable::IUpgradeable"
        },
        {
          "type": "interface",
          "name": "dojo::components::upgradeable::IUpgradeable",
          "items": [
            {
              "type": "function",
              "name": "upgrade",
              "inputs": [
                {
                  "name": "new_class_hash",
                  "type": "core::starknet::class_hash::ClassHash"
                }
              ],
              "outputs": [],
              "state_mutability": "external"
            }
          ]
        },
        {
          "type": "event",
          "name": "dojo::components::upgradeable::upgradeable::Upgraded",
          "kind": "struct",
          "members": [
            {
              "name": "class_hash",
              "type": "core::starknet::class_hash::ClassHash",
              "kind": "data"
            }
          ]
        },
        {
          "type": "event",
          "name": "dojo::components::upgradeable::upgradeable::Event",
          "kind": "enum",
          "variants": [
            {
              "name": "Upgraded",
              "type": "dojo::components::upgradeable::upgradeable::Upgraded",
              "kind": "nested"
            }
          ]
        },
        {
          "type": "event",
          "name": "dojo_examples::others::others::Event",
          "kind": "enum",
          "variants": [
            {
              "name": "UpgradeableEvent",
              "type": "dojo::components::upgradeable::upgradeable::Event",
              "kind": "nested"
            }
          ]
        }
      ],
      "reads": [],
      "writes": [],
      "computed": [],
      "init_calldata": [
        "$contract_address:dojo_examples:actions",
        "$class_hash:dojo_examples:actions",
        "10"
      ],
      "name": "others",
      "namespace": "dojo_examples",
      "manifest_name": "dojo_examples-others",
      "artifact_name": "dojo_examples::others::others"
    }
  ],
  "models": [
    {
      "kind": "DojoModel",
      "members": [
        {
          "name": "contract_address",
          "type": "ContractAddress",
          "key": true
        },
        {
          "name": "contract_class",
          "type": "ClassHash",
          "key": false
        },
        {
          "name": "value",
          "type": "u8",
          "key": false
        }
      ],
      "class_hash": "0x422d29e9d76703627b6e17ec21f76ea51673181cca1db86fe3831e6b9520947",
      "original_class_hash": "0x422d29e9d76703627b6e17ec21f76ea51673181cca1db86fe3831e6b9520947",
      "abi": [
        {
          "type": "impl",
          "name": "DojoModelImpl",
          "interface_name": "dojo::model::IModel"
        },
        {
          "type": "struct",
          "name": "core::byte_array::ByteArray",
          "members": [
            {
              "name": "data",
              "type": "core::array::Array::<core::bytes_31::bytes31>"
            },
            {
              "name": "pending_word",
              "type": "core::felt252"
            },
            {
              "name": "pending_word_len",
              "type": "core::integer::u32"
            }
          ]
        },
        {
          "type": "enum",
          "name": "core::option::Option::<core::integer::u32>",
          "variants": [
            {
              "name": "Some",
              "type": "core::integer::u32"
            },
            {
              "name": "None",
              "type": "()"
            }
          ]
        },
        {
          "type": "struct",
          "name": "core::array::Span::<core::integer::u8>",
          "members": [
            {
              "name": "snapshot",
              "type": "@core::array::Array::<core::integer::u8>"
            }
          ]
        },
        {
          "type": "struct",
          "name": "dojo::database::introspect::FieldLayout",
          "members": [
            {
              "name": "selector",
              "type": "core::felt252"
            },
            {
              "name": "layout",
              "type": "dojo::database::introspect::Layout"
            }
          ]
        },
        {
          "type": "struct",
          "name": "core::array::Span::<dojo::database::introspect::FieldLayout>",
          "members": [
            {
              "name": "snapshot",
              "type": "@core::array::Array::<dojo::database::introspect::FieldLayout>"
            }
          ]
        },
        {
          "type": "struct",
          "name": "core::array::Span::<dojo::database::introspect::Layout>",
          "members": [
            {
              "name": "snapshot",
              "type": "@core::array::Array::<dojo::database::introspect::Layout>"
            }
          ]
        },
        {
          "type": "enum",
          "name": "dojo::database::introspect::Layout",
          "variants": [
            {
              "name": "Fixed",
              "type": "core::array::Span::<core::integer::u8>"
            },
            {
              "name": "Struct",
              "type": "core::array::Span::<dojo::database::introspect::FieldLayout>"
            },
            {
              "name": "Tuple",
              "type": "core::array::Span::<dojo::database::introspect::Layout>"
            },
            {
              "name": "Array",
              "type": "core::array::Span::<dojo::database::introspect::Layout>"
            },
            {
              "name": "ByteArray",
              "type": "()"
            },
            {
              "name": "Enum",
              "type": "core::array::Span::<dojo::database::introspect::FieldLayout>"
            }
          ]
        },
        {
          "type": "struct",
          "name": "core::array::Span::<core::felt252>",
          "members": [
            {
              "name": "snapshot",
              "type": "@core::array::Array::<core::felt252>"
            }
          ]
        },
        {
          "type": "struct",
          "name": "dojo::database::introspect::Member",
          "members": [
            {
              "name": "name",
              "type": "core::felt252"
            },
            {
              "name": "attrs",
              "type": "core::array::Span::<core::felt252>"
            },
            {
              "name": "ty",
              "type": "dojo::database::introspect::Ty"
            }
          ]
        },
        {
          "type": "struct",
          "name": "core::array::Span::<dojo::database::introspect::Member>",
          "members": [
            {
              "name": "snapshot",
              "type": "@core::array::Array::<dojo::database::introspect::Member>"
            }
          ]
        },
        {
          "type": "struct",
          "name": "dojo::database::introspect::Struct",
          "members": [
            {
              "name": "name",
              "type": "core::felt252"
            },
            {
              "name": "attrs",
              "type": "core::array::Span::<core::felt252>"
            },
            {
              "name": "children",
              "type": "core::array::Span::<dojo::database::introspect::Member>"
            }
          ]
        },
        {
          "type": "struct",
          "name": "core::array::Span::<(core::felt252, dojo::database::introspect::Ty)>",
          "members": [
            {
              "name": "snapshot",
              "type": "@core::array::Array::<(core::felt252, dojo::database::introspect::Ty)>"
            }
          ]
        },
        {
          "type": "struct",
          "name": "dojo::database::introspect::Enum",
          "members": [
            {
              "name": "name",
              "type": "core::felt252"
            },
            {
              "name": "attrs",
              "type": "core::array::Span::<core::felt252>"
            },
            {
              "name": "children",
              "type": "core::array::Span::<(core::felt252, dojo::database::introspect::Ty)>"
            }
          ]
        },
        {
          "type": "struct",
          "name": "core::array::Span::<dojo::database::introspect::Ty>",
          "members": [
            {
              "name": "snapshot",
              "type": "@core::array::Array::<dojo::database::introspect::Ty>"
            }
          ]
        },
        {
          "type": "enum",
          "name": "dojo::database::introspect::Ty",
          "variants": [
            {
              "name": "Primitive",
              "type": "core::felt252"
            },
            {
              "name": "Struct",
              "type": "dojo::database::introspect::Struct"
            },
            {
              "name": "Enum",
              "type": "dojo::database::introspect::Enum"
            },
            {
              "name": "Tuple",
              "type": "core::array::Span::<dojo::database::introspect::Ty>"
            },
            {
              "name": "Array",
              "type": "core::array::Span::<dojo::database::introspect::Ty>"
            },
            {
              "name": "ByteArray",
              "type": "()"
            }
          ]
        },
        {
          "type": "interface",
          "name": "dojo::model::IModel",
          "items": [
            {
              "type": "function",
              "name": "selector",
              "inputs": [],
              "outputs": [
                {
                  "type": "core::felt252"
                }
              ],
              "state_mutability": "view"
            },
            {
              "type": "function",
              "name": "name",
              "inputs": [],
              "outputs": [
                {
                  "type": "core::byte_array::ByteArray"
                }
              ],
              "state_mutability": "view"
            },
            {
              "type": "function",
              "name": "version",
              "inputs": [],
              "outputs": [
                {
                  "type": "core::integer::u8"
                }
              ],
              "state_mutability": "view"
            },
            {
              "type": "function",
              "name": "namespace",
              "inputs": [],
              "outputs": [
                {
                  "type": "core::byte_array::ByteArray"
                }
              ],
              "state_mutability": "view"
            },
            {
              "type": "function",
              "name": "namespace_selector",
              "inputs": [],
              "outputs": [
                {
                  "type": "core::felt252"
                }
              ],
              "state_mutability": "view"
            },
            {
              "type": "function",
              "name": "unpacked_size",
              "inputs": [],
              "outputs": [
                {
                  "type": "core::option::Option::<core::integer::u32>"
                }
              ],
              "state_mutability": "view"
            },
            {
              "type": "function",
              "name": "packed_size",
              "inputs": [],
              "outputs": [
                {
                  "type": "core::option::Option::<core::integer::u32>"
                }
              ],
              "state_mutability": "view"
            },
            {
              "type": "function",
              "name": "layout",
              "inputs": [],
              "outputs": [
                {
                  "type": "dojo::database::introspect::Layout"
                }
              ],
              "state_mutability": "view"
            },
            {
              "type": "function",
              "name": "schema",
              "inputs": [],
              "outputs": [
                {
                  "type": "dojo::database::introspect::Ty"
                }
              ],
              "state_mutability": "view"
            }
          ]
        },
        {
          "type": "impl",
          "name": "contract_initializedImpl",
          "interface_name": "dojo_examples::others::others::Icontract_initialized"
        },
        {
          "type": "struct",
          "name": "dojo_examples::others::others::ContractInitialized",
          "members": [
            {
              "name": "contract_address",
              "type": "core::starknet::contract_address::ContractAddress"
            },
            {
              "name": "contract_class",
              "type": "core::starknet::class_hash::ClassHash"
            },
            {
              "name": "value",
              "type": "core::integer::u8"
            }
          ]
        },
        {
          "type": "interface",
          "name": "dojo_examples::others::others::Icontract_initialized",
          "items": [
            {
              "type": "function",
              "name": "ensure_abi",
              "inputs": [
                {
                  "name": "model",
                  "type": "dojo_examples::others::others::ContractInitialized"
                }
              ],
              "outputs": [],
              "state_mutability": "view"
            }
          ]
        },
        {
          "type": "event",
          "name": "dojo_examples::others::others::contract_initialized::Event",
          "kind": "enum",
          "variants": []
        }
      ],
      "name": "ContractInitialized",
      "namespace": "dojo_examples",
      "manifest_name": "dojo_examples-contract_initialized",
      "artifact_name": "dojo_examples::others::others::contract_initialized"
    },
    {
      "kind": "DojoModel",
      "members": [
        {
          "name": "identity",
          "type": "ContractAddress",
          "key": true
        },
        {
          "name": "channel",
          "type": "felt252",
          "key": true
        },
        {
          "name": "message",
          "type": "ByteArray",
          "key": false
        },
        {
          "name": "salt",
          "type": "felt252",
          "key": true
        }
      ],
      "class_hash": "0x15bb4dfdcfe3dae6ee09cd2912b87f341cb0049c448443c19dff53e1dd2b2e4",
      "original_class_hash": "0x15bb4dfdcfe3dae6ee09cd2912b87f341cb0049c448443c19dff53e1dd2b2e4",
      "abi": [
        {
          "type": "impl",
          "name": "DojoModelImpl",
          "interface_name": "dojo::model::IModel"
        },
        {
          "type": "struct",
          "name": "core::byte_array::ByteArray",
          "members": [
            {
              "name": "data",
              "type": "core::array::Array::<core::bytes_31::bytes31>"
            },
            {
              "name": "pending_word",
              "type": "core::felt252"
            },
            {
              "name": "pending_word_len",
              "type": "core::integer::u32"
            }
          ]
        },
        {
          "type": "enum",
          "name": "core::option::Option::<core::integer::u32>",
          "variants": [
            {
              "name": "Some",
              "type": "core::integer::u32"
            },
            {
              "name": "None",
              "type": "()"
            }
          ]
        },
        {
          "type": "struct",
          "name": "core::array::Span::<core::integer::u8>",
          "members": [
            {
              "name": "snapshot",
              "type": "@core::array::Array::<core::integer::u8>"
            }
          ]
        },
        {
          "type": "struct",
          "name": "dojo::database::introspect::FieldLayout",
          "members": [
            {
              "name": "selector",
              "type": "core::felt252"
            },
            {
              "name": "layout",
              "type": "dojo::database::introspect::Layout"
            }
          ]
        },
        {
          "type": "struct",
          "name": "core::array::Span::<dojo::database::introspect::FieldLayout>",
          "members": [
            {
              "name": "snapshot",
              "type": "@core::array::Array::<dojo::database::introspect::FieldLayout>"
            }
          ]
        },
        {
          "type": "struct",
          "name": "core::array::Span::<dojo::database::introspect::Layout>",
          "members": [
            {
              "name": "snapshot",
              "type": "@core::array::Array::<dojo::database::introspect::Layout>"
            }
          ]
        },
        {
          "type": "enum",
          "name": "dojo::database::introspect::Layout",
          "variants": [
            {
              "name": "Fixed",
              "type": "core::array::Span::<core::integer::u8>"
            },
            {
              "name": "Struct",
              "type": "core::array::Span::<dojo::database::introspect::FieldLayout>"
            },
            {
              "name": "Tuple",
              "type": "core::array::Span::<dojo::database::introspect::Layout>"
            },
            {
              "name": "Array",
              "type": "core::array::Span::<dojo::database::introspect::Layout>"
            },
            {
              "name": "ByteArray",
              "type": "()"
            },
            {
              "name": "Enum",
              "type": "core::array::Span::<dojo::database::introspect::FieldLayout>"
            }
          ]
        },
        {
          "type": "struct",
          "name": "core::array::Span::<core::felt252>",
          "members": [
            {
              "name": "snapshot",
              "type": "@core::array::Array::<core::felt252>"
            }
          ]
        },
        {
          "type": "struct",
          "name": "dojo::database::introspect::Member",
          "members": [
            {
              "name": "name",
              "type": "core::felt252"
            },
            {
              "name": "attrs",
              "type": "core::array::Span::<core::felt252>"
            },
            {
              "name": "ty",
              "type": "dojo::database::introspect::Ty"
            }
          ]
        },
        {
          "type": "struct",
          "name": "core::array::Span::<dojo::database::introspect::Member>",
          "members": [
            {
              "name": "snapshot",
              "type": "@core::array::Array::<dojo::database::introspect::Member>"
            }
          ]
        },
        {
          "type": "struct",
          "name": "dojo::database::introspect::Struct",
          "members": [
            {
              "name": "name",
              "type": "core::felt252"
            },
            {
              "name": "attrs",
              "type": "core::array::Span::<core::felt252>"
            },
            {
              "name": "children",
              "type": "core::array::Span::<dojo::database::introspect::Member>"
            }
          ]
        },
        {
          "type": "struct",
          "name": "core::array::Span::<(core::felt252, dojo::database::introspect::Ty)>",
          "members": [
            {
              "name": "snapshot",
              "type": "@core::array::Array::<(core::felt252, dojo::database::introspect::Ty)>"
            }
          ]
        },
        {
          "type": "struct",
          "name": "dojo::database::introspect::Enum",
          "members": [
            {
              "name": "name",
              "type": "core::felt252"
            },
            {
              "name": "attrs",
              "type": "core::array::Span::<core::felt252>"
            },
            {
              "name": "children",
              "type": "core::array::Span::<(core::felt252, dojo::database::introspect::Ty)>"
            }
          ]
        },
        {
          "type": "struct",
          "name": "core::array::Span::<dojo::database::introspect::Ty>",
          "members": [
            {
              "name": "snapshot",
              "type": "@core::array::Array::<dojo::database::introspect::Ty>"
            }
          ]
        },
        {
          "type": "enum",
          "name": "dojo::database::introspect::Ty",
          "variants": [
            {
              "name": "Primitive",
              "type": "core::felt252"
            },
            {
              "name": "Struct",
              "type": "dojo::database::introspect::Struct"
            },
            {
              "name": "Enum",
              "type": "dojo::database::introspect::Enum"
            },
            {
              "name": "Tuple",
              "type": "core::array::Span::<dojo::database::introspect::Ty>"
            },
            {
              "name": "Array",
              "type": "core::array::Span::<dojo::database::introspect::Ty>"
            },
            {
              "name": "ByteArray",
              "type": "()"
            }
          ]
        },
        {
          "type": "interface",
          "name": "dojo::model::IModel",
          "items": [
            {
              "type": "function",
              "name": "selector",
              "inputs": [],
              "outputs": [
                {
                  "type": "core::felt252"
                }
              ],
              "state_mutability": "view"
            },
            {
              "type": "function",
              "name": "name",
              "inputs": [],
              "outputs": [
                {
                  "type": "core::byte_array::ByteArray"
                }
              ],
              "state_mutability": "view"
            },
            {
              "type": "function",
              "name": "version",
              "inputs": [],
              "outputs": [
                {
                  "type": "core::integer::u8"
                }
              ],
              "state_mutability": "view"
            },
            {
              "type": "function",
              "name": "namespace",
              "inputs": [],
              "outputs": [
                {
                  "type": "core::byte_array::ByteArray"
                }
              ],
              "state_mutability": "view"
            },
            {
              "type": "function",
              "name": "namespace_selector",
              "inputs": [],
              "outputs": [
                {
                  "type": "core::felt252"
                }
              ],
              "state_mutability": "view"
            },
            {
              "type": "function",
              "name": "unpacked_size",
              "inputs": [],
              "outputs": [
                {
                  "type": "core::option::Option::<core::integer::u32>"
                }
              ],
              "state_mutability": "view"
            },
            {
              "type": "function",
              "name": "packed_size",
              "inputs": [],
              "outputs": [
                {
                  "type": "core::option::Option::<core::integer::u32>"
                }
              ],
              "state_mutability": "view"
            },
            {
              "type": "function",
              "name": "layout",
              "inputs": [],
              "outputs": [
                {
                  "type": "dojo::database::introspect::Layout"
                }
              ],
              "state_mutability": "view"
            },
            {
              "type": "function",
              "name": "schema",
              "inputs": [],
              "outputs": [
                {
                  "type": "dojo::database::introspect::Ty"
                }
              ],
              "state_mutability": "view"
            }
          ]
        },
        {
          "type": "impl",
          "name": "messageImpl",
          "interface_name": "dojo_examples::models::Imessage"
        },
        {
          "type": "struct",
          "name": "dojo_examples::models::Message",
          "members": [
            {
              "name": "identity",
              "type": "core::starknet::contract_address::ContractAddress"
            },
            {
              "name": "channel",
              "type": "core::felt252"
            },
            {
              "name": "message",
              "type": "core::byte_array::ByteArray"
            },
            {
              "name": "salt",
              "type": "core::felt252"
            }
          ]
        },
        {
          "type": "interface",
          "name": "dojo_examples::models::Imessage",
          "items": [
            {
              "type": "function",
              "name": "ensure_abi",
              "inputs": [
                {
                  "name": "model",
                  "type": "dojo_examples::models::Message"
                }
              ],
              "outputs": [],
              "state_mutability": "view"
            }
          ]
        },
        {
          "type": "event",
          "name": "dojo_examples::models::message::Event",
          "kind": "enum",
          "variants": []
        }
      ],
      "name": "Message",
      "namespace": "dojo_examples",
      "manifest_name": "dojo_examples-message",
      "artifact_name": "dojo_examples::models::message"
    },
    {
      "kind": "DojoModel",
      "members": [
        {
          "name": "account",
          "type": "ContractAddress",
          "key": true
        },
        {
          "name": "amount",
          "type": "u128",
          "key": false
        }
      ],
      "class_hash": "0x7b8abdeec63fe60338f5fd160c747c5db5fd911013a1f9c2b15e88900fabc5b",
      "original_class_hash": "0x7b8abdeec63fe60338f5fd160c747c5db5fd911013a1f9c2b15e88900fabc5b",
      "abi": [
        {
          "type": "impl",
          "name": "DojoModelImpl",
          "interface_name": "dojo::model::IModel"
        },
        {
          "type": "struct",
          "name": "core::byte_array::ByteArray",
          "members": [
            {
              "name": "data",
              "type": "core::array::Array::<core::bytes_31::bytes31>"
            },
            {
              "name": "pending_word",
              "type": "core::felt252"
            },
            {
              "name": "pending_word_len",
              "type": "core::integer::u32"
            }
          ]
        },
        {
          "type": "enum",
          "name": "core::option::Option::<core::integer::u32>",
          "variants": [
            {
              "name": "Some",
              "type": "core::integer::u32"
            },
            {
              "name": "None",
              "type": "()"
            }
          ]
        },
        {
          "type": "struct",
          "name": "core::array::Span::<core::integer::u8>",
          "members": [
            {
              "name": "snapshot",
              "type": "@core::array::Array::<core::integer::u8>"
            }
          ]
        },
        {
          "type": "struct",
          "name": "dojo::database::introspect::FieldLayout",
          "members": [
            {
              "name": "selector",
              "type": "core::felt252"
            },
            {
              "name": "layout",
              "type": "dojo::database::introspect::Layout"
            }
          ]
        },
        {
          "type": "struct",
          "name": "core::array::Span::<dojo::database::introspect::FieldLayout>",
          "members": [
            {
              "name": "snapshot",
              "type": "@core::array::Array::<dojo::database::introspect::FieldLayout>"
            }
          ]
        },
        {
          "type": "struct",
          "name": "core::array::Span::<dojo::database::introspect::Layout>",
          "members": [
            {
              "name": "snapshot",
              "type": "@core::array::Array::<dojo::database::introspect::Layout>"
            }
          ]
        },
        {
          "type": "enum",
          "name": "dojo::database::introspect::Layout",
          "variants": [
            {
              "name": "Fixed",
              "type": "core::array::Span::<core::integer::u8>"
            },
            {
              "name": "Struct",
              "type": "core::array::Span::<dojo::database::introspect::FieldLayout>"
            },
            {
              "name": "Tuple",
              "type": "core::array::Span::<dojo::database::introspect::Layout>"
            },
            {
              "name": "Array",
              "type": "core::array::Span::<dojo::database::introspect::Layout>"
            },
            {
              "name": "ByteArray",
              "type": "()"
            },
            {
              "name": "Enum",
              "type": "core::array::Span::<dojo::database::introspect::FieldLayout>"
            }
          ]
        },
        {
          "type": "struct",
          "name": "core::array::Span::<core::felt252>",
          "members": [
            {
              "name": "snapshot",
              "type": "@core::array::Array::<core::felt252>"
            }
          ]
        },
        {
          "type": "struct",
          "name": "dojo::database::introspect::Member",
          "members": [
            {
              "name": "name",
              "type": "core::felt252"
            },
            {
              "name": "attrs",
              "type": "core::array::Span::<core::felt252>"
            },
            {
              "name": "ty",
              "type": "dojo::database::introspect::Ty"
            }
          ]
        },
        {
          "type": "struct",
          "name": "core::array::Span::<dojo::database::introspect::Member>",
          "members": [
            {
              "name": "snapshot",
              "type": "@core::array::Array::<dojo::database::introspect::Member>"
            }
          ]
        },
        {
          "type": "struct",
          "name": "dojo::database::introspect::Struct",
          "members": [
            {
              "name": "name",
              "type": "core::felt252"
            },
            {
              "name": "attrs",
              "type": "core::array::Span::<core::felt252>"
            },
            {
              "name": "children",
              "type": "core::array::Span::<dojo::database::introspect::Member>"
            }
          ]
        },
        {
          "type": "struct",
          "name": "core::array::Span::<(core::felt252, dojo::database::introspect::Ty)>",
          "members": [
            {
              "name": "snapshot",
              "type": "@core::array::Array::<(core::felt252, dojo::database::introspect::Ty)>"
            }
          ]
        },
        {
          "type": "struct",
          "name": "dojo::database::introspect::Enum",
          "members": [
            {
              "name": "name",
              "type": "core::felt252"
            },
            {
              "name": "attrs",
              "type": "core::array::Span::<core::felt252>"
            },
            {
              "name": "children",
              "type": "core::array::Span::<(core::felt252, dojo::database::introspect::Ty)>"
            }
          ]
        },
        {
          "type": "struct",
          "name": "core::array::Span::<dojo::database::introspect::Ty>",
          "members": [
            {
              "name": "snapshot",
              "type": "@core::array::Array::<dojo::database::introspect::Ty>"
            }
          ]
        },
        {
          "type": "enum",
          "name": "dojo::database::introspect::Ty",
          "variants": [
            {
              "name": "Primitive",
              "type": "core::felt252"
            },
            {
              "name": "Struct",
              "type": "dojo::database::introspect::Struct"
            },
            {
              "name": "Enum",
              "type": "dojo::database::introspect::Enum"
            },
            {
              "name": "Tuple",
              "type": "core::array::Span::<dojo::database::introspect::Ty>"
            },
            {
              "name": "Array",
              "type": "core::array::Span::<dojo::database::introspect::Ty>"
            },
            {
              "name": "ByteArray",
              "type": "()"
            }
          ]
        },
        {
          "type": "interface",
          "name": "dojo::model::IModel",
          "items": [
            {
              "type": "function",
              "name": "selector",
              "inputs": [],
              "outputs": [
                {
                  "type": "core::felt252"
                }
              ],
              "state_mutability": "view"
            },
            {
              "type": "function",
              "name": "name",
              "inputs": [],
              "outputs": [
                {
                  "type": "core::byte_array::ByteArray"
                }
              ],
              "state_mutability": "view"
            },
            {
              "type": "function",
              "name": "version",
              "inputs": [],
              "outputs": [
                {
                  "type": "core::integer::u8"
                }
              ],
              "state_mutability": "view"
            },
            {
              "type": "function",
              "name": "namespace",
              "inputs": [],
              "outputs": [
                {
                  "type": "core::byte_array::ByteArray"
                }
              ],
              "state_mutability": "view"
            },
            {
              "type": "function",
              "name": "namespace_selector",
              "inputs": [],
              "outputs": [
                {
                  "type": "core::felt252"
                }
              ],
              "state_mutability": "view"
            },
            {
              "type": "function",
              "name": "unpacked_size",
              "inputs": [],
              "outputs": [
                {
                  "type": "core::option::Option::<core::integer::u32>"
                }
              ],
              "state_mutability": "view"
            },
            {
              "type": "function",
              "name": "packed_size",
              "inputs": [],
              "outputs": [
                {
                  "type": "core::option::Option::<core::integer::u32>"
                }
              ],
              "state_mutability": "view"
            },
            {
              "type": "function",
              "name": "layout",
              "inputs": [],
              "outputs": [
                {
                  "type": "dojo::database::introspect::Layout"
                }
              ],
              "state_mutability": "view"
            },
            {
              "type": "function",
              "name": "schema",
              "inputs": [],
              "outputs": [
                {
                  "type": "dojo::database::introspect::Ty"
                }
              ],
              "state_mutability": "view"
            }
          ]
        },
        {
          "type": "impl",
          "name": "mock_tokenImpl",
          "interface_name": "dojo_examples::models::Imock_token"
        },
        {
          "type": "struct",
          "name": "dojo_examples::models::MockToken",
          "members": [
            {
              "name": "account",
              "type": "core::starknet::contract_address::ContractAddress"
            },
            {
              "name": "amount",
              "type": "core::integer::u128"
            }
          ]
        },
        {
          "type": "interface",
          "name": "dojo_examples::models::Imock_token",
          "items": [
            {
              "type": "function",
              "name": "ensure_abi",
              "inputs": [
                {
                  "name": "model",
                  "type": "dojo_examples::models::MockToken"
                }
              ],
              "outputs": [],
              "state_mutability": "view"
            }
          ]
        },
        {
          "type": "event",
          "name": "dojo_examples::models::mock_token::Event",
          "kind": "enum",
          "variants": []
        }
      ],
      "name": "MockToken",
      "namespace": "dojo_examples",
      "manifest_name": "dojo_examples-mock_token",
      "artifact_name": "dojo_examples::models::mock_token"
    },
    {
      "kind": "DojoModel",
      "members": [
        {
          "name": "player",
          "type": "ContractAddress",
          "key": true
        },
        {
          "name": "direction",
          "type": "Direction",
          "key": false
        }
      ],
      "class_hash": "0x1ea2333b6b366988a726f8b95472b38a56506631d916b38a503b57f7dc2c16b",
      "original_class_hash": "0x1ea2333b6b366988a726f8b95472b38a56506631d916b38a503b57f7dc2c16b",
      "abi": [
        {
          "type": "impl",
          "name": "DojoModelImpl",
          "interface_name": "dojo::model::IModel"
        },
        {
          "type": "struct",
          "name": "core::byte_array::ByteArray",
          "members": [
            {
              "name": "data",
              "type": "core::array::Array::<core::bytes_31::bytes31>"
            },
            {
              "name": "pending_word",
              "type": "core::felt252"
            },
            {
              "name": "pending_word_len",
              "type": "core::integer::u32"
            }
          ]
        },
        {
          "type": "enum",
          "name": "core::option::Option::<core::integer::u32>",
          "variants": [
            {
              "name": "Some",
              "type": "core::integer::u32"
            },
            {
              "name": "None",
              "type": "()"
            }
          ]
        },
        {
          "type": "struct",
          "name": "core::array::Span::<core::integer::u8>",
          "members": [
            {
              "name": "snapshot",
              "type": "@core::array::Array::<core::integer::u8>"
            }
          ]
        },
        {
          "type": "struct",
          "name": "dojo::database::introspect::FieldLayout",
          "members": [
            {
              "name": "selector",
              "type": "core::felt252"
            },
            {
              "name": "layout",
              "type": "dojo::database::introspect::Layout"
            }
          ]
        },
        {
          "type": "struct",
          "name": "core::array::Span::<dojo::database::introspect::FieldLayout>",
          "members": [
            {
              "name": "snapshot",
              "type": "@core::array::Array::<dojo::database::introspect::FieldLayout>"
            }
          ]
        },
        {
          "type": "struct",
          "name": "core::array::Span::<dojo::database::introspect::Layout>",
          "members": [
            {
              "name": "snapshot",
              "type": "@core::array::Array::<dojo::database::introspect::Layout>"
            }
          ]
        },
        {
          "type": "enum",
          "name": "dojo::database::introspect::Layout",
          "variants": [
            {
              "name": "Fixed",
              "type": "core::array::Span::<core::integer::u8>"
            },
            {
              "name": "Struct",
              "type": "core::array::Span::<dojo::database::introspect::FieldLayout>"
            },
            {
              "name": "Tuple",
              "type": "core::array::Span::<dojo::database::introspect::Layout>"
            },
            {
              "name": "Array",
              "type": "core::array::Span::<dojo::database::introspect::Layout>"
            },
            {
              "name": "ByteArray",
              "type": "()"
            },
            {
              "name": "Enum",
              "type": "core::array::Span::<dojo::database::introspect::FieldLayout>"
            }
          ]
        },
        {
          "type": "struct",
          "name": "core::array::Span::<core::felt252>",
          "members": [
            {
              "name": "snapshot",
              "type": "@core::array::Array::<core::felt252>"
            }
          ]
        },
        {
          "type": "struct",
          "name": "dojo::database::introspect::Member",
          "members": [
            {
              "name": "name",
              "type": "core::felt252"
            },
            {
              "name": "attrs",
              "type": "core::array::Span::<core::felt252>"
            },
            {
              "name": "ty",
              "type": "dojo::database::introspect::Ty"
            }
          ]
        },
        {
          "type": "struct",
          "name": "core::array::Span::<dojo::database::introspect::Member>",
          "members": [
            {
              "name": "snapshot",
              "type": "@core::array::Array::<dojo::database::introspect::Member>"
            }
          ]
        },
        {
          "type": "struct",
          "name": "dojo::database::introspect::Struct",
          "members": [
            {
              "name": "name",
              "type": "core::felt252"
            },
            {
              "name": "attrs",
              "type": "core::array::Span::<core::felt252>"
            },
            {
              "name": "children",
              "type": "core::array::Span::<dojo::database::introspect::Member>"
            }
          ]
        },
        {
          "type": "struct",
          "name": "core::array::Span::<(core::felt252, dojo::database::introspect::Ty)>",
          "members": [
            {
              "name": "snapshot",
              "type": "@core::array::Array::<(core::felt252, dojo::database::introspect::Ty)>"
            }
          ]
        },
        {
          "type": "struct",
          "name": "dojo::database::introspect::Enum",
          "members": [
            {
              "name": "name",
              "type": "core::felt252"
            },
            {
              "name": "attrs",
              "type": "core::array::Span::<core::felt252>"
            },
            {
              "name": "children",
              "type": "core::array::Span::<(core::felt252, dojo::database::introspect::Ty)>"
            }
          ]
        },
        {
          "type": "struct",
          "name": "core::array::Span::<dojo::database::introspect::Ty>",
          "members": [
            {
              "name": "snapshot",
              "type": "@core::array::Array::<dojo::database::introspect::Ty>"
            }
          ]
        },
        {
          "type": "enum",
          "name": "dojo::database::introspect::Ty",
          "variants": [
            {
              "name": "Primitive",
              "type": "core::felt252"
            },
            {
              "name": "Struct",
              "type": "dojo::database::introspect::Struct"
            },
            {
              "name": "Enum",
              "type": "dojo::database::introspect::Enum"
            },
            {
              "name": "Tuple",
              "type": "core::array::Span::<dojo::database::introspect::Ty>"
            },
            {
              "name": "Array",
              "type": "core::array::Span::<dojo::database::introspect::Ty>"
            },
            {
              "name": "ByteArray",
              "type": "()"
            }
          ]
        },
        {
          "type": "interface",
          "name": "dojo::model::IModel",
          "items": [
            {
              "type": "function",
              "name": "selector",
              "inputs": [],
              "outputs": [
                {
                  "type": "core::felt252"
                }
              ],
              "state_mutability": "view"
            },
            {
              "type": "function",
              "name": "name",
              "inputs": [],
              "outputs": [
                {
                  "type": "core::byte_array::ByteArray"
                }
              ],
              "state_mutability": "view"
            },
            {
              "type": "function",
              "name": "version",
              "inputs": [],
              "outputs": [
                {
                  "type": "core::integer::u8"
                }
              ],
              "state_mutability": "view"
            },
            {
              "type": "function",
              "name": "namespace",
              "inputs": [],
              "outputs": [
                {
                  "type": "core::byte_array::ByteArray"
                }
              ],
              "state_mutability": "view"
            },
            {
              "type": "function",
              "name": "namespace_selector",
              "inputs": [],
              "outputs": [
                {
                  "type": "core::felt252"
                }
              ],
              "state_mutability": "view"
            },
            {
              "type": "function",
              "name": "unpacked_size",
              "inputs": [],
              "outputs": [
                {
                  "type": "core::option::Option::<core::integer::u32>"
                }
              ],
              "state_mutability": "view"
            },
            {
              "type": "function",
              "name": "packed_size",
              "inputs": [],
              "outputs": [
                {
                  "type": "core::option::Option::<core::integer::u32>"
                }
              ],
              "state_mutability": "view"
            },
            {
              "type": "function",
              "name": "layout",
              "inputs": [],
              "outputs": [
                {
                  "type": "dojo::database::introspect::Layout"
                }
              ],
              "state_mutability": "view"
            },
            {
              "type": "function",
              "name": "schema",
              "inputs": [],
              "outputs": [
                {
                  "type": "dojo::database::introspect::Ty"
                }
              ],
              "state_mutability": "view"
            }
          ]
        },
        {
          "type": "impl",
          "name": "movedImpl",
          "interface_name": "dojo_examples::actions::actions::Imoved"
        },
        {
          "type": "enum",
          "name": "dojo_examples::models::Direction",
          "variants": [
            {
              "name": "None",
              "type": "()"
            },
            {
              "name": "Left",
              "type": "()"
            },
            {
              "name": "Right",
              "type": "()"
            },
            {
              "name": "Up",
              "type": "()"
            },
            {
              "name": "Down",
              "type": "()"
            }
          ]
        },
        {
          "type": "struct",
          "name": "dojo_examples::actions::actions::Moved",
          "members": [
            {
              "name": "player",
              "type": "core::starknet::contract_address::ContractAddress"
            },
            {
              "name": "direction",
              "type": "dojo_examples::models::Direction"
            }
          ]
        },
        {
          "type": "interface",
          "name": "dojo_examples::actions::actions::Imoved",
          "items": [
            {
              "type": "function",
              "name": "ensure_abi",
              "inputs": [
                {
                  "name": "model",
                  "type": "dojo_examples::actions::actions::Moved"
                }
              ],
              "outputs": [],
              "state_mutability": "view"
            }
          ]
        },
        {
          "type": "event",
          "name": "dojo_examples::actions::actions::moved::Event",
          "kind": "enum",
          "variants": []
        }
      ],
      "name": "Moved",
      "namespace": "dojo_examples",
      "manifest_name": "dojo_examples-moved",
      "artifact_name": "dojo_examples::actions::actions::moved"
    },
    {
      "kind": "DojoModel",
      "members": [
        {
          "name": "player",
          "type": "ContractAddress",
          "key": true
        },
        {
          "name": "remaining",
          "type": "u8",
          "key": false
        },
        {
          "name": "last_direction",
          "type": "Direction",
          "key": false
        }
      ],
      "class_hash": "0x276c8225a5addbfe3e6b38d8e288dc977bdce2e2401877c58783d75c61a9f21",
      "original_class_hash": "0x276c8225a5addbfe3e6b38d8e288dc977bdce2e2401877c58783d75c61a9f21",
      "abi": [
        {
          "type": "impl",
          "name": "DojoModelImpl",
          "interface_name": "dojo::model::IModel"
        },
        {
          "type": "struct",
          "name": "core::byte_array::ByteArray",
          "members": [
            {
              "name": "data",
              "type": "core::array::Array::<core::bytes_31::bytes31>"
            },
            {
              "name": "pending_word",
              "type": "core::felt252"
            },
            {
              "name": "pending_word_len",
              "type": "core::integer::u32"
            }
          ]
        },
        {
          "type": "enum",
          "name": "core::option::Option::<core::integer::u32>",
          "variants": [
            {
              "name": "Some",
              "type": "core::integer::u32"
            },
            {
              "name": "None",
              "type": "()"
            }
          ]
        },
        {
          "type": "struct",
          "name": "core::array::Span::<core::integer::u8>",
          "members": [
            {
              "name": "snapshot",
              "type": "@core::array::Array::<core::integer::u8>"
            }
          ]
        },
        {
          "type": "struct",
          "name": "dojo::database::introspect::FieldLayout",
          "members": [
            {
              "name": "selector",
              "type": "core::felt252"
            },
            {
              "name": "layout",
              "type": "dojo::database::introspect::Layout"
            }
          ]
        },
        {
          "type": "struct",
          "name": "core::array::Span::<dojo::database::introspect::FieldLayout>",
          "members": [
            {
              "name": "snapshot",
              "type": "@core::array::Array::<dojo::database::introspect::FieldLayout>"
            }
          ]
        },
        {
          "type": "struct",
          "name": "core::array::Span::<dojo::database::introspect::Layout>",
          "members": [
            {
              "name": "snapshot",
              "type": "@core::array::Array::<dojo::database::introspect::Layout>"
            }
          ]
        },
        {
          "type": "enum",
          "name": "dojo::database::introspect::Layout",
          "variants": [
            {
              "name": "Fixed",
              "type": "core::array::Span::<core::integer::u8>"
            },
            {
              "name": "Struct",
              "type": "core::array::Span::<dojo::database::introspect::FieldLayout>"
            },
            {
              "name": "Tuple",
              "type": "core::array::Span::<dojo::database::introspect::Layout>"
            },
            {
              "name": "Array",
              "type": "core::array::Span::<dojo::database::introspect::Layout>"
            },
            {
              "name": "ByteArray",
              "type": "()"
            },
            {
              "name": "Enum",
              "type": "core::array::Span::<dojo::database::introspect::FieldLayout>"
            }
          ]
        },
        {
          "type": "struct",
          "name": "core::array::Span::<core::felt252>",
          "members": [
            {
              "name": "snapshot",
              "type": "@core::array::Array::<core::felt252>"
            }
          ]
        },
        {
          "type": "struct",
          "name": "dojo::database::introspect::Member",
          "members": [
            {
              "name": "name",
              "type": "core::felt252"
            },
            {
              "name": "attrs",
              "type": "core::array::Span::<core::felt252>"
            },
            {
              "name": "ty",
              "type": "dojo::database::introspect::Ty"
            }
          ]
        },
        {
          "type": "struct",
          "name": "core::array::Span::<dojo::database::introspect::Member>",
          "members": [
            {
              "name": "snapshot",
              "type": "@core::array::Array::<dojo::database::introspect::Member>"
            }
          ]
        },
        {
          "type": "struct",
          "name": "dojo::database::introspect::Struct",
          "members": [
            {
              "name": "name",
              "type": "core::felt252"
            },
            {
              "name": "attrs",
              "type": "core::array::Span::<core::felt252>"
            },
            {
              "name": "children",
              "type": "core::array::Span::<dojo::database::introspect::Member>"
            }
          ]
        },
        {
          "type": "struct",
          "name": "core::array::Span::<(core::felt252, dojo::database::introspect::Ty)>",
          "members": [
            {
              "name": "snapshot",
              "type": "@core::array::Array::<(core::felt252, dojo::database::introspect::Ty)>"
            }
          ]
        },
        {
          "type": "struct",
          "name": "dojo::database::introspect::Enum",
          "members": [
            {
              "name": "name",
              "type": "core::felt252"
            },
            {
              "name": "attrs",
              "type": "core::array::Span::<core::felt252>"
            },
            {
              "name": "children",
              "type": "core::array::Span::<(core::felt252, dojo::database::introspect::Ty)>"
            }
          ]
        },
        {
          "type": "struct",
          "name": "core::array::Span::<dojo::database::introspect::Ty>",
          "members": [
            {
              "name": "snapshot",
              "type": "@core::array::Array::<dojo::database::introspect::Ty>"
            }
          ]
        },
        {
          "type": "enum",
          "name": "dojo::database::introspect::Ty",
          "variants": [
            {
              "name": "Primitive",
              "type": "core::felt252"
            },
            {
              "name": "Struct",
              "type": "dojo::database::introspect::Struct"
            },
            {
              "name": "Enum",
              "type": "dojo::database::introspect::Enum"
            },
            {
              "name": "Tuple",
              "type": "core::array::Span::<dojo::database::introspect::Ty>"
            },
            {
              "name": "Array",
              "type": "core::array::Span::<dojo::database::introspect::Ty>"
            },
            {
              "name": "ByteArray",
              "type": "()"
            }
          ]
        },
        {
          "type": "interface",
          "name": "dojo::model::IModel",
          "items": [
            {
              "type": "function",
              "name": "selector",
              "inputs": [],
              "outputs": [
                {
                  "type": "core::felt252"
                }
              ],
              "state_mutability": "view"
            },
            {
              "type": "function",
              "name": "name",
              "inputs": [],
              "outputs": [
                {
                  "type": "core::byte_array::ByteArray"
                }
              ],
              "state_mutability": "view"
            },
            {
              "type": "function",
              "name": "version",
              "inputs": [],
              "outputs": [
                {
                  "type": "core::integer::u8"
                }
              ],
              "state_mutability": "view"
            },
            {
              "type": "function",
              "name": "namespace",
              "inputs": [],
              "outputs": [
                {
                  "type": "core::byte_array::ByteArray"
                }
              ],
              "state_mutability": "view"
            },
            {
              "type": "function",
              "name": "namespace_selector",
              "inputs": [],
              "outputs": [
                {
                  "type": "core::felt252"
                }
              ],
              "state_mutability": "view"
            },
            {
              "type": "function",
              "name": "unpacked_size",
              "inputs": [],
              "outputs": [
                {
                  "type": "core::option::Option::<core::integer::u32>"
                }
              ],
              "state_mutability": "view"
            },
            {
              "type": "function",
              "name": "packed_size",
              "inputs": [],
              "outputs": [
                {
                  "type": "core::option::Option::<core::integer::u32>"
                }
              ],
              "state_mutability": "view"
            },
            {
              "type": "function",
              "name": "layout",
              "inputs": [],
              "outputs": [
                {
                  "type": "dojo::database::introspect::Layout"
                }
              ],
              "state_mutability": "view"
            },
            {
              "type": "function",
              "name": "schema",
              "inputs": [],
              "outputs": [
                {
                  "type": "dojo::database::introspect::Ty"
                }
              ],
              "state_mutability": "view"
            }
          ]
        },
        {
          "type": "impl",
          "name": "movesImpl",
          "interface_name": "dojo_examples::models::Imoves"
        },
        {
          "type": "enum",
          "name": "dojo_examples::models::Direction",
          "variants": [
            {
              "name": "None",
              "type": "()"
            },
            {
              "name": "Left",
              "type": "()"
            },
            {
              "name": "Right",
              "type": "()"
            },
            {
              "name": "Up",
              "type": "()"
            },
            {
              "name": "Down",
              "type": "()"
            }
          ]
        },
        {
          "type": "struct",
          "name": "dojo_examples::models::Moves",
          "members": [
            {
              "name": "player",
              "type": "core::starknet::contract_address::ContractAddress"
            },
            {
              "name": "remaining",
              "type": "core::integer::u8"
            },
            {
              "name": "last_direction",
              "type": "dojo_examples::models::Direction"
            }
          ]
        },
        {
          "type": "interface",
          "name": "dojo_examples::models::Imoves",
          "items": [
            {
              "type": "function",
              "name": "ensure_abi",
              "inputs": [
                {
                  "name": "model",
                  "type": "dojo_examples::models::Moves"
                }
              ],
              "outputs": [],
              "state_mutability": "view"
            }
          ]
        },
        {
          "type": "event",
          "name": "dojo_examples::models::moves::Event",
          "kind": "enum",
          "variants": []
        }
      ],
      "name": "Moves",
      "namespace": "dojo_examples",
      "manifest_name": "dojo_examples-moves",
      "artifact_name": "dojo_examples::models::moves"
    },
    {
      "kind": "DojoModel",
      "members": [
        {
          "name": "player",
          "type": "ContractAddress",
          "key": true
        },
        {
          "name": "name",
          "type": "ByteArray",
          "key": false
        },
        {
          "name": "items",
          "type": "Array<PlayerItem>",
          "key": false
        },
        {
          "name": "favorite_item",
          "type": "Option<u32>",
          "key": false
        }
      ],
      "class_hash": "0x1adabc0c605f4cbbad71bbbb86b8da6b964d406103cc854787e627eb779e474",
      "original_class_hash": "0x1adabc0c605f4cbbad71bbbb86b8da6b964d406103cc854787e627eb779e474",
      "abi": [
        {
          "type": "impl",
          "name": "DojoModelImpl",
          "interface_name": "dojo::model::IModel"
        },
        {
          "type": "struct",
          "name": "core::byte_array::ByteArray",
          "members": [
            {
              "name": "data",
              "type": "core::array::Array::<core::bytes_31::bytes31>"
            },
            {
              "name": "pending_word",
              "type": "core::felt252"
            },
            {
              "name": "pending_word_len",
              "type": "core::integer::u32"
            }
          ]
        },
        {
          "type": "enum",
          "name": "core::option::Option::<core::integer::u32>",
          "variants": [
            {
              "name": "Some",
              "type": "core::integer::u32"
            },
            {
              "name": "None",
              "type": "()"
            }
          ]
        },
        {
          "type": "struct",
          "name": "core::array::Span::<core::integer::u8>",
          "members": [
            {
              "name": "snapshot",
              "type": "@core::array::Array::<core::integer::u8>"
            }
          ]
        },
        {
          "type": "struct",
          "name": "dojo::database::introspect::FieldLayout",
          "members": [
            {
              "name": "selector",
              "type": "core::felt252"
            },
            {
              "name": "layout",
              "type": "dojo::database::introspect::Layout"
            }
          ]
        },
        {
          "type": "struct",
          "name": "core::array::Span::<dojo::database::introspect::FieldLayout>",
          "members": [
            {
              "name": "snapshot",
              "type": "@core::array::Array::<dojo::database::introspect::FieldLayout>"
            }
          ]
        },
        {
          "type": "struct",
          "name": "core::array::Span::<dojo::database::introspect::Layout>",
          "members": [
            {
              "name": "snapshot",
              "type": "@core::array::Array::<dojo::database::introspect::Layout>"
            }
          ]
        },
        {
          "type": "enum",
          "name": "dojo::database::introspect::Layout",
          "variants": [
            {
              "name": "Fixed",
              "type": "core::array::Span::<core::integer::u8>"
            },
            {
              "name": "Struct",
              "type": "core::array::Span::<dojo::database::introspect::FieldLayout>"
            },
            {
              "name": "Tuple",
              "type": "core::array::Span::<dojo::database::introspect::Layout>"
            },
            {
              "name": "Array",
              "type": "core::array::Span::<dojo::database::introspect::Layout>"
            },
            {
              "name": "ByteArray",
              "type": "()"
            },
            {
              "name": "Enum",
              "type": "core::array::Span::<dojo::database::introspect::FieldLayout>"
            }
          ]
        },
        {
          "type": "struct",
          "name": "core::array::Span::<core::felt252>",
          "members": [
            {
              "name": "snapshot",
              "type": "@core::array::Array::<core::felt252>"
            }
          ]
        },
        {
          "type": "struct",
          "name": "dojo::database::introspect::Member",
          "members": [
            {
              "name": "name",
              "type": "core::felt252"
            },
            {
              "name": "attrs",
              "type": "core::array::Span::<core::felt252>"
            },
            {
              "name": "ty",
              "type": "dojo::database::introspect::Ty"
            }
          ]
        },
        {
          "type": "struct",
          "name": "core::array::Span::<dojo::database::introspect::Member>",
          "members": [
            {
              "name": "snapshot",
              "type": "@core::array::Array::<dojo::database::introspect::Member>"
            }
          ]
        },
        {
          "type": "struct",
          "name": "dojo::database::introspect::Struct",
          "members": [
            {
              "name": "name",
              "type": "core::felt252"
            },
            {
              "name": "attrs",
              "type": "core::array::Span::<core::felt252>"
            },
            {
              "name": "children",
              "type": "core::array::Span::<dojo::database::introspect::Member>"
            }
          ]
        },
        {
          "type": "struct",
          "name": "core::array::Span::<(core::felt252, dojo::database::introspect::Ty)>",
          "members": [
            {
              "name": "snapshot",
              "type": "@core::array::Array::<(core::felt252, dojo::database::introspect::Ty)>"
            }
          ]
        },
        {
          "type": "struct",
          "name": "dojo::database::introspect::Enum",
          "members": [
            {
              "name": "name",
              "type": "core::felt252"
            },
            {
              "name": "attrs",
              "type": "core::array::Span::<core::felt252>"
            },
            {
              "name": "children",
              "type": "core::array::Span::<(core::felt252, dojo::database::introspect::Ty)>"
            }
          ]
        },
        {
          "type": "struct",
          "name": "core::array::Span::<dojo::database::introspect::Ty>",
          "members": [
            {
              "name": "snapshot",
              "type": "@core::array::Array::<dojo::database::introspect::Ty>"
            }
          ]
        },
        {
          "type": "enum",
          "name": "dojo::database::introspect::Ty",
          "variants": [
            {
              "name": "Primitive",
              "type": "core::felt252"
            },
            {
              "name": "Struct",
              "type": "dojo::database::introspect::Struct"
            },
            {
              "name": "Enum",
              "type": "dojo::database::introspect::Enum"
            },
            {
              "name": "Tuple",
              "type": "core::array::Span::<dojo::database::introspect::Ty>"
            },
            {
              "name": "Array",
              "type": "core::array::Span::<dojo::database::introspect::Ty>"
            },
            {
              "name": "ByteArray",
              "type": "()"
            }
          ]
        },
        {
          "type": "interface",
          "name": "dojo::model::IModel",
          "items": [
            {
              "type": "function",
              "name": "selector",
              "inputs": [],
              "outputs": [
                {
                  "type": "core::felt252"
                }
              ],
              "state_mutability": "view"
            },
            {
              "type": "function",
              "name": "name",
              "inputs": [],
              "outputs": [
                {
                  "type": "core::byte_array::ByteArray"
                }
              ],
              "state_mutability": "view"
            },
            {
              "type": "function",
              "name": "version",
              "inputs": [],
              "outputs": [
                {
                  "type": "core::integer::u8"
                }
              ],
              "state_mutability": "view"
            },
            {
              "type": "function",
              "name": "namespace",
              "inputs": [],
              "outputs": [
                {
                  "type": "core::byte_array::ByteArray"
                }
              ],
              "state_mutability": "view"
            },
            {
              "type": "function",
              "name": "namespace_selector",
              "inputs": [],
              "outputs": [
                {
                  "type": "core::felt252"
                }
              ],
              "state_mutability": "view"
            },
            {
              "type": "function",
              "name": "unpacked_size",
              "inputs": [],
              "outputs": [
                {
                  "type": "core::option::Option::<core::integer::u32>"
                }
              ],
              "state_mutability": "view"
            },
            {
              "type": "function",
              "name": "packed_size",
              "inputs": [],
              "outputs": [
                {
                  "type": "core::option::Option::<core::integer::u32>"
                }
              ],
              "state_mutability": "view"
            },
            {
              "type": "function",
              "name": "layout",
              "inputs": [],
              "outputs": [
                {
                  "type": "dojo::database::introspect::Layout"
                }
              ],
              "state_mutability": "view"
            },
            {
              "type": "function",
              "name": "schema",
              "inputs": [],
              "outputs": [
                {
                  "type": "dojo::database::introspect::Ty"
                }
              ],
              "state_mutability": "view"
            }
          ]
        },
        {
          "type": "impl",
          "name": "player_configImpl",
          "interface_name": "dojo_examples::models::Iplayer_config"
        },
        {
          "type": "struct",
          "name": "dojo_examples::models::PlayerItem",
          "members": [
            {
              "name": "item_id",
              "type": "core::integer::u32"
            },
            {
              "name": "quantity",
              "type": "core::integer::u32"
            }
          ]
        },
        {
          "type": "struct",
          "name": "dojo_examples::models::PlayerConfig",
          "members": [
            {
              "name": "player",
              "type": "core::starknet::contract_address::ContractAddress"
            },
            {
              "name": "name",
              "type": "core::byte_array::ByteArray"
            },
            {
              "name": "items",
              "type": "core::array::Array::<dojo_examples::models::PlayerItem>"
            },
            {
              "name": "favorite_item",
              "type": "core::option::Option::<core::integer::u32>"
            }
          ]
        },
        {
          "type": "interface",
          "name": "dojo_examples::models::Iplayer_config",
          "items": [
            {
              "type": "function",
              "name": "ensure_abi",
              "inputs": [
                {
                  "name": "model",
                  "type": "dojo_examples::models::PlayerConfig"
                }
              ],
              "outputs": [],
              "state_mutability": "view"
            }
          ]
        },
        {
          "type": "event",
          "name": "dojo_examples::models::player_config::Event",
          "kind": "enum",
          "variants": []
        }
      ],
      "name": "PlayerConfig",
      "namespace": "dojo_examples",
      "manifest_name": "dojo_examples-player_config",
      "artifact_name": "dojo_examples::models::player_config"
    },
    {
      "kind": "DojoModel",
      "members": [
        {
          "name": "player",
          "type": "ContractAddress",
          "key": true
        },
        {
          "name": "vec",
          "type": "Vec2",
          "key": false
        }
      ],
      "class_hash": "0xdf544463099a54b4ff5b10473cd62cb56565641d7f6413fe7a499a240f2aac",
      "original_class_hash": "0xdf544463099a54b4ff5b10473cd62cb56565641d7f6413fe7a499a240f2aac",
      "abi": [
        {
          "type": "impl",
          "name": "DojoModelImpl",
          "interface_name": "dojo::model::IModel"
        },
        {
          "type": "struct",
          "name": "core::byte_array::ByteArray",
          "members": [
            {
              "name": "data",
              "type": "core::array::Array::<core::bytes_31::bytes31>"
            },
            {
              "name": "pending_word",
              "type": "core::felt252"
            },
            {
              "name": "pending_word_len",
              "type": "core::integer::u32"
            }
          ]
        },
        {
          "type": "enum",
          "name": "core::option::Option::<core::integer::u32>",
          "variants": [
            {
              "name": "Some",
              "type": "core::integer::u32"
            },
            {
              "name": "None",
              "type": "()"
            }
          ]
        },
        {
          "type": "struct",
          "name": "core::array::Span::<core::integer::u8>",
          "members": [
            {
              "name": "snapshot",
              "type": "@core::array::Array::<core::integer::u8>"
            }
          ]
        },
        {
          "type": "struct",
          "name": "dojo::database::introspect::FieldLayout",
          "members": [
            {
              "name": "selector",
              "type": "core::felt252"
            },
            {
              "name": "layout",
              "type": "dojo::database::introspect::Layout"
            }
          ]
        },
        {
          "type": "struct",
          "name": "core::array::Span::<dojo::database::introspect::FieldLayout>",
          "members": [
            {
              "name": "snapshot",
              "type": "@core::array::Array::<dojo::database::introspect::FieldLayout>"
            }
          ]
        },
        {
          "type": "struct",
          "name": "core::array::Span::<dojo::database::introspect::Layout>",
          "members": [
            {
              "name": "snapshot",
              "type": "@core::array::Array::<dojo::database::introspect::Layout>"
            }
          ]
        },
        {
          "type": "enum",
          "name": "dojo::database::introspect::Layout",
          "variants": [
            {
              "name": "Fixed",
              "type": "core::array::Span::<core::integer::u8>"
            },
            {
              "name": "Struct",
              "type": "core::array::Span::<dojo::database::introspect::FieldLayout>"
            },
            {
              "name": "Tuple",
              "type": "core::array::Span::<dojo::database::introspect::Layout>"
            },
            {
              "name": "Array",
              "type": "core::array::Span::<dojo::database::introspect::Layout>"
            },
            {
              "name": "ByteArray",
              "type": "()"
            },
            {
              "name": "Enum",
              "type": "core::array::Span::<dojo::database::introspect::FieldLayout>"
            }
          ]
        },
        {
          "type": "struct",
          "name": "core::array::Span::<core::felt252>",
          "members": [
            {
              "name": "snapshot",
              "type": "@core::array::Array::<core::felt252>"
            }
          ]
        },
        {
          "type": "struct",
          "name": "dojo::database::introspect::Member",
          "members": [
            {
              "name": "name",
              "type": "core::felt252"
            },
            {
              "name": "attrs",
              "type": "core::array::Span::<core::felt252>"
            },
            {
              "name": "ty",
              "type": "dojo::database::introspect::Ty"
            }
          ]
        },
        {
          "type": "struct",
          "name": "core::array::Span::<dojo::database::introspect::Member>",
          "members": [
            {
              "name": "snapshot",
              "type": "@core::array::Array::<dojo::database::introspect::Member>"
            }
          ]
        },
        {
          "type": "struct",
          "name": "dojo::database::introspect::Struct",
          "members": [
            {
              "name": "name",
              "type": "core::felt252"
            },
            {
              "name": "attrs",
              "type": "core::array::Span::<core::felt252>"
            },
            {
              "name": "children",
              "type": "core::array::Span::<dojo::database::introspect::Member>"
            }
          ]
        },
        {
          "type": "struct",
          "name": "core::array::Span::<(core::felt252, dojo::database::introspect::Ty)>",
          "members": [
            {
              "name": "snapshot",
              "type": "@core::array::Array::<(core::felt252, dojo::database::introspect::Ty)>"
            }
          ]
        },
        {
          "type": "struct",
          "name": "dojo::database::introspect::Enum",
          "members": [
            {
              "name": "name",
              "type": "core::felt252"
            },
            {
              "name": "attrs",
              "type": "core::array::Span::<core::felt252>"
            },
            {
              "name": "children",
              "type": "core::array::Span::<(core::felt252, dojo::database::introspect::Ty)>"
            }
          ]
        },
        {
          "type": "struct",
          "name": "core::array::Span::<dojo::database::introspect::Ty>",
          "members": [
            {
              "name": "snapshot",
              "type": "@core::array::Array::<dojo::database::introspect::Ty>"
            }
          ]
        },
        {
          "type": "enum",
          "name": "dojo::database::introspect::Ty",
          "variants": [
            {
              "name": "Primitive",
              "type": "core::felt252"
            },
            {
              "name": "Struct",
              "type": "dojo::database::introspect::Struct"
            },
            {
              "name": "Enum",
              "type": "dojo::database::introspect::Enum"
            },
            {
              "name": "Tuple",
              "type": "core::array::Span::<dojo::database::introspect::Ty>"
            },
            {
              "name": "Array",
              "type": "core::array::Span::<dojo::database::introspect::Ty>"
            },
            {
              "name": "ByteArray",
              "type": "()"
            }
          ]
        },
        {
          "type": "interface",
          "name": "dojo::model::IModel",
          "items": [
            {
              "type": "function",
              "name": "selector",
              "inputs": [],
              "outputs": [
                {
                  "type": "core::felt252"
                }
              ],
              "state_mutability": "view"
            },
            {
              "type": "function",
              "name": "name",
              "inputs": [],
              "outputs": [
                {
                  "type": "core::byte_array::ByteArray"
                }
              ],
              "state_mutability": "view"
            },
            {
              "type": "function",
              "name": "version",
              "inputs": [],
              "outputs": [
                {
                  "type": "core::integer::u8"
                }
              ],
              "state_mutability": "view"
            },
            {
              "type": "function",
              "name": "namespace",
              "inputs": [],
              "outputs": [
                {
                  "type": "core::byte_array::ByteArray"
                }
              ],
              "state_mutability": "view"
            },
            {
              "type": "function",
              "name": "namespace_selector",
              "inputs": [],
              "outputs": [
                {
                  "type": "core::felt252"
                }
              ],
              "state_mutability": "view"
            },
            {
              "type": "function",
              "name": "unpacked_size",
              "inputs": [],
              "outputs": [
                {
                  "type": "core::option::Option::<core::integer::u32>"
                }
              ],
              "state_mutability": "view"
            },
            {
              "type": "function",
              "name": "packed_size",
              "inputs": [],
              "outputs": [
                {
                  "type": "core::option::Option::<core::integer::u32>"
                }
              ],
              "state_mutability": "view"
            },
            {
              "type": "function",
              "name": "layout",
              "inputs": [],
              "outputs": [
                {
                  "type": "dojo::database::introspect::Layout"
                }
              ],
              "state_mutability": "view"
            },
            {
              "type": "function",
              "name": "schema",
              "inputs": [],
              "outputs": [
                {
                  "type": "dojo::database::introspect::Ty"
                }
              ],
              "state_mutability": "view"
            }
          ]
        },
        {
          "type": "impl",
          "name": "positionImpl",
          "interface_name": "dojo_examples::models::Iposition"
        },
        {
          "type": "struct",
          "name": "dojo_examples::models::Vec2",
          "members": [
            {
              "name": "x",
              "type": "core::integer::u32"
            },
            {
              "name": "y",
              "type": "core::integer::u32"
            }
          ]
        },
        {
          "type": "struct",
          "name": "dojo_examples::models::Position",
          "members": [
            {
              "name": "player",
              "type": "core::starknet::contract_address::ContractAddress"
            },
            {
              "name": "vec",
              "type": "dojo_examples::models::Vec2"
            }
          ]
        },
        {
          "type": "interface",
          "name": "dojo_examples::models::Iposition",
          "items": [
            {
              "type": "function",
              "name": "ensure_abi",
              "inputs": [
                {
                  "name": "model",
                  "type": "dojo_examples::models::Position"
                }
              ],
              "outputs": [],
              "state_mutability": "view"
            }
          ]
        },
        {
          "type": "event",
          "name": "dojo_examples::models::position::Event",
          "kind": "enum",
          "variants": []
        }
      ],
      "name": "Position",
      "namespace": "dojo_examples",
      "manifest_name": "dojo_examples-position",
      "artifact_name": "dojo_examples::models::position"
    }
  ]
}<|MERGE_RESOLUTION|>--- conflicted
+++ resolved
@@ -1125,15 +1125,9 @@
   "contracts": [
     {
       "kind": "DojoContract",
-<<<<<<< HEAD
-      "address": "0x113dffcbd368f04d4ea4972693a5b5f47ed1b495aa5c4b28940193795b24ad0",
-      "class_hash": "0x1ffaab2e4fbc9703b11ca867ae68bdd5409c756abf6c1933e0be45ae3f5e08d",
-      "original_class_hash": "0x1ffaab2e4fbc9703b11ca867ae68bdd5409c756abf6c1933e0be45ae3f5e08d",
-=======
       "address": "0x5c70a663d6b48d8e4c6aaa9572e3735a732ac3765700d470463e670587852af",
       "class_hash": "0x3b42f80dc8ac4628b0ed6c89af9055314c0aa2192ea0d9601f262138a1e50c3",
       "original_class_hash": "0x3b42f80dc8ac4628b0ed6c89af9055314c0aa2192ea0d9601f262138a1e50c3",
->>>>>>> 8a5902b0
       "base_class_hash": "0x22f3e55b61d86c2ac5239fa3b3b8761f26b9a5c0b5f61ddbd5d756ced498b46",
       "abi": [
         {
