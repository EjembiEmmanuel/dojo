--- conflicted
+++ resolved
@@ -9,12 +9,9 @@
     fn set_player_config(ref world: IWorldDispatcher, name: ByteArray);
     fn get_player_position(world: @IWorldDispatcher) -> Position;
     fn reset_player_config(ref world: IWorldDispatcher);
-<<<<<<< HEAD
+    fn set_player_server_profile(ref world: IWorldDispatcher, server_id: u32, name: ByteArray);
     #[cfg(feature: 'something')]
     fn call_something(something_address: ContractAddress);
-=======
-    fn set_player_server_profile(ref world: IWorldDispatcher, server_id: u32, name: ByteArray);
->>>>>>> 2ea37a17
 }
 
 #[dojo::interface]
