--- conflicted
+++ resolved
@@ -2,11 +2,7 @@
 cairo-version = "=2.6.3"
 description = "The Dojo Core library for autonomous worlds."
 name = "dojo"
-<<<<<<< HEAD
-version = "0.7.1"
-=======
 version = "0.7.2"
->>>>>>> 8a5902b0
 
 [dependencies]
 dojo_plugin = { git = "https://github.com/dojoengine/dojo", tag = "v0.7.2" }
