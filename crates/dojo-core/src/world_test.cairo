--- conflicted
+++ resolved
@@ -43,11 +43,7 @@
 
 #[starknet::contract]
 mod bar {
-<<<<<<< HEAD
-    use super::{Foo, Fizz,IWorldDispatcher, IWorldDispatcherTrait};
-=======
-    use super::{Foo, IWorldDispatcher, IWorldDispatcherTrait, SchemaIntrospection};
->>>>>>> 0fa1b2ab
+    use super::{Fizz, Foo, IWorldDispatcher, IWorldDispatcherTrait, SchemaIntrospection};
     use super::benchmarks::{Character, Abilities, Stats, Weapon, Sword};
     use traits::Into;
     use starknet::{get_caller_address, ContractAddress};
@@ -342,42 +338,6 @@
 }
 
 #[test]
-<<<<<<< HEAD
-=======
-#[available_gas(60000000)]
-fn test_entities() {
-    // Deploy world contract
-    let world = spawn_test_world(array![foo::TEST_CLASS_HASH],);
-
-    let bar_contract = IbarDispatcher {
-        contract_address: deploy_with_world_address(bar::TEST_CLASS_HASH, world)
-    };
-
-    let alice = starknet::contract_address_const::<0x1337>();
-    starknet::testing::set_contract_address(alice);
-    bar_contract.set_foo(1337, 1337);
-
-    let mut keys = ArrayTrait::new();
-    keys.append(0);
-
-    let mut query_keys = ArrayTrait::new();
-    let layout = array![251].span();
-    let (keys, values) = world.entities('Foo', Option::None, query_keys.span(), 2, layout);
-    let ids = world.entity_ids('Foo');
-    assert(keys.len() == ids.len(), 'result differs in entity_ids');
-    assert(keys.len() == 0, 'found value for unindexed');
-// query_keys.append(0x1337);
-// let (keys, values) = world.entities('Foo', 42, query_keys.span(), 2, layout);
-// assert(keys.len() == 1, 'No keys found!');
-
-// let mut query_keys = ArrayTrait::new();
-// query_keys.append(0x1338);
-// let (keys, values) = world.entities('Foo', 42, query_keys.span(), 2, layout);
-// assert(keys.len() == 0, 'Keys found!');
-}
-
-#[test]
->>>>>>> 0fa1b2ab
 #[available_gas(6000000)]
 fn test_owner() {
     let world = deploy_world();
